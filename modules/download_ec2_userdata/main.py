#!/usr/bin/env python3
import argparse
import base64
import os

from botocore.exceptions import ClientError


module_info = {
    # Name of the module (should be the same as the filename)
    'name': 'download_ec2_userdata',

    # Name and any other notes about the author
    'author': 'Spencer Gietzen of Rhino Security Labs',

    # Category of the module. Make sure the name matches an existing category.
    'category': 'recon_enum_with_keys',

    # One liner description of the module functionality. This shows up when a user searches for modules.
    'one_liner': 'Downloads User Data from EC2 instances.',

    # Description about what the module does and how it works
    'description': 'This module will take a list of EC2 instance IDs and request then download the User Data associated with each instance. All of the data will be saved to ./sessions/[session_name]/downloads/user_data.txt.',

    # A list of AWS services that the module utilizes during its execution
    'services': ['EC2'],

    # For prerequisite modules, try and see if any existing modules return the data that is required for your module before writing that code yourself, that way, session data can stay separated and modular.
    'prerequisite_modules': ['enum_ec2'],

    # Module arguments to autocomplete when the user hits tab
    'arguments_to_autocomplete': ['--instance-ids'],
}

parser = argparse.ArgumentParser(add_help=False, description=module_info['description'])

parser.add_argument('--instance-ids', required=False, default=None, help='One or more (comma separated) EC2 instance IDs with their regions in the format instance_id@region. Defaults to all EC2 instances.')


def main(args, pacu_main):
    session = pacu_main.get_active_session()

    ###### Don't modify these. They can be removed if you are not using the function.
    args = parser.parse_args(args)
    print = pacu_main.print
    fetch_data = pacu_main.fetch_data
    ######

    instances = []
    summary_data = {'userdata_downloads': 0}
    # Check permissions before doing anything
    try:
        client = pacu_main.get_boto3_client('ec2', pacu_main.get_regions('ec2')[0])
        client.describe_instance_attribute(
            Attribute='userData',
            DryRun=True,
            InstanceId='1'
        )
    except ClientError as error:
        code = error.response['Error']['Code']
        if code != 'DryRunOperation':
            print('FAILURE: ')
            if code == 'AccessDenied':
                print('  MISSING NEEDED PERMISSIONS')
            else:
                print('  ' + code)

    if args.instance_ids is not None:
        for instance in args.instance_ids.split(','):
            instances.append({
                'InstanceId': instance.split('@')[0],
                'Region': instance.split('@')[1]
            })
    else:
        if fetch_data(['EC2', 'Instances'], 'enum_ec2', '--instances') is False:
            print('Pre-req module not run successfully. Exiting...')
            return None
        instances = session.EC2['Instances']

<<<<<<< HEAD
    if not os.path.exists('sessions/{}/downloads/'.format(session.name)):
        os.makedirs('sessions/{}/downloads/'.format(session.name))
    summary_data['dl_path'] = 'sessions/{}/downloads/user_data.txt'.format(session.name)
=======
    if not os.path.exists('sessions/{}/downloads/ec2_user_data/'.format(session.name)):
        os.makedirs('sessions/{}/downloads/ec2_user_data/'.format(session.name))
>>>>>>> eda11aeb

    print('Targeting {} instance(s)...'.format(len(instances)))
    for instance in instances:
        instance_id = instance['InstanceId']
        region = instance['Region']
        client = pacu_main.get_boto3_client('ec2', region)

        user_data = client.describe_instance_attribute(
            InstanceId=instance_id,
            Attribute='userData'
        )['UserData']

        if 'Value' in user_data.keys():
<<<<<<< HEAD
            formatted_user_data = '{}@{}:\n{}\n'.format(
                instance_id,
                region,
                base64.b64decode(user_data['Value'])
=======
            formatted_user_data = '{}@{}:\n{}\n\n'.format(
                instance['InstanceId'],
                instance['Region'],
                base64.b64decode(user_data['Value']).decode('utf-8')
>>>>>>> eda11aeb
            )
            print('  {}@{} user data found'.format(instance_id, region))

            # Write to the "all" file
            with open('sessions/{}/downloads/ec2_user_data/all_user_data.txt'.format(session.name), 'a+') as data_file:
                data_file.write(formatted_user_data)
            # Write to the individual file
            with open('sessions/{}/downloads/ec2_user_data/{}.txt'.format(session.name, instance['InstanceId']), 'w+') as data_file:
                data_file.write(formatted_user_data.replace('\\t', '\t').replace('\\n', '\n').rstrip())
            summary_data['userdata_downloads'] += 1

        else:
<<<<<<< HEAD
            print('  {}@{} user data not found'.format(instance_id, region))
=======
            print('{}@{}: No User Data'.format(instance['InstanceId'], instance['Region']))
>>>>>>> eda11aeb

    print('\n{} completed.\n'.format(module_info['name']))
    return summary_data


def summary(data, pacu_main):
<<<<<<< HEAD
    out = ''
    if 'dl_path'in data:
        out += '  Data downloaded to: \n    {}\n'.format(data['dl_path'])
    out += '  {} instance(s) user data downloaded'.format(data['userdata_downloads'])
=======
    session = pacu_main.get_active_session()
    out = '  Downloaded EC2 User Data for {} instance(s) to ./sessions/{}/downloads/ec2_user_data/.\n'.format(data['userdata_downloads'], session.name)
>>>>>>> eda11aeb
    return out<|MERGE_RESOLUTION|>--- conflicted
+++ resolved
@@ -77,14 +77,8 @@
             return None
         instances = session.EC2['Instances']
 
-<<<<<<< HEAD
-    if not os.path.exists('sessions/{}/downloads/'.format(session.name)):
-        os.makedirs('sessions/{}/downloads/'.format(session.name))
-    summary_data['dl_path'] = 'sessions/{}/downloads/user_data.txt'.format(session.name)
-=======
     if not os.path.exists('sessions/{}/downloads/ec2_user_data/'.format(session.name)):
         os.makedirs('sessions/{}/downloads/ec2_user_data/'.format(session.name))
->>>>>>> eda11aeb
 
     print('Targeting {} instance(s)...'.format(len(instances)))
     for instance in instances:
@@ -98,47 +92,29 @@
         )['UserData']
 
         if 'Value' in user_data.keys():
-<<<<<<< HEAD
-            formatted_user_data = '{}@{}:\n{}\n'.format(
+            formatted_user_data = '{}@{}:\n{}\n\n'.format(
                 instance_id,
                 region,
-                base64.b64decode(user_data['Value'])
-=======
-            formatted_user_data = '{}@{}:\n{}\n\n'.format(
-                instance['InstanceId'],
-                instance['Region'],
                 base64.b64decode(user_data['Value']).decode('utf-8')
->>>>>>> eda11aeb
             )
-            print('  {}@{} user data found'.format(instance_id, region))
+            print('  {}@{}: User Data found'.format(instance_id, region))
 
             # Write to the "all" file
             with open('sessions/{}/downloads/ec2_user_data/all_user_data.txt'.format(session.name), 'a+') as data_file:
                 data_file.write(formatted_user_data)
             # Write to the individual file
-            with open('sessions/{}/downloads/ec2_user_data/{}.txt'.format(session.name, instance['InstanceId']), 'w+') as data_file:
+            with open('sessions/{}/downloads/ec2_user_data/{}.txt'.format(session.name, instance_id), 'w+') as data_file:
                 data_file.write(formatted_user_data.replace('\\t', '\t').replace('\\n', '\n').rstrip())
             summary_data['userdata_downloads'] += 1
 
         else:
-<<<<<<< HEAD
-            print('  {}@{} user data not found'.format(instance_id, region))
-=======
-            print('{}@{}: No User Data'.format(instance['InstanceId'], instance['Region']))
->>>>>>> eda11aeb
+            print('  {}@{}: No User Data found'.format(instance_id, region))
 
     print('\n{} completed.\n'.format(module_info['name']))
     return summary_data
 
 
 def summary(data, pacu_main):
-<<<<<<< HEAD
-    out = ''
-    if 'dl_path'in data:
-        out += '  Data downloaded to: \n    {}\n'.format(data['dl_path'])
-    out += '  {} instance(s) user data downloaded'.format(data['userdata_downloads'])
-=======
     session = pacu_main.get_active_session()
     out = '  Downloaded EC2 User Data for {} instance(s) to ./sessions/{}/downloads/ec2_user_data/.\n'.format(data['userdata_downloads'], session.name)
->>>>>>> eda11aeb
     return out