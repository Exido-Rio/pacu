#!/usr/bin/env python3
import argparse
from botocore.exceptions import ClientError
from copy import deepcopy
from random import choice


module_info = {
    # Name of the module (should be the same as the filename)
    'name': 'enum_ec2_instances',

    # Name and any other notes about the author
    'author': 'Spencer Gietzen of Rhino Security Labs',

    # Category of the module. Make sure the name matches an existing category.
    'category': 'recon_enum_with_keys',

    # One liner description of the module functionality. This shows up when a user searches for modules.
    'one_liner': 'Enumerates a ton of relevant EC2 info.',

    # Description about what the module does and how it works
    'description': 'The module is used to enumerate the following EC2 data from a set of regions on an AWS account: instances, security groups, elastic IP addresses, VPN customer gateways, dedicated hosts, network ACLs, NAT gateways, network interfaces, route tables, subnets, VPCs, and VPC endpoints. By default, all data will be enumerated, but if any arguments are passed in indicating what data to enumerate, only that specific data will be enumerated.',

    # A list of AWS services that the module utilizes during its execution
    'services': ['EC2'],

    # For prerequisite modules, try and see if any existing modules return the data that is required for your module before writing that code yourself, that way, session data can stay separated and modular.
    'prerequisite_modules': [],

    # External resources that the module depends on. Valid options are either a GitHub URL (must end in .git) or single file URL.
    'external_dependencies': [],

    # Module arguments to autocomplete when the user hits tab
    'arguments_to_autocomplete': [
        '--regions',
        '--instances',
        '--security-groups',
        '--elastic-ips',
        '--customer-gateways',
        '--dedicated-hosts',
        '--network-acls',
        '--nat-gateways',
        '--network-interfaces',
        '--route-tables',
        '--subnets',
        '--vpcs',
        '--vpc-endpoints',
    ],
}

parser = argparse.ArgumentParser(add_help=False, description=module_info['description'])

parser.add_argument('--regions', required=False, default=None, help='One or more (comma separated) AWS regions in the format "us-east-1". Defaults to all session regions.')
parser.add_argument('--instances', required=False, default=False, action='store_true', help='Enumerate EC2 instances')
parser.add_argument('--security-groups', required=False, default=False, action='store_true', help='Enumerate EC2 security groups')
parser.add_argument('--elastic-ips', required=False, default=False, action='store_true', help='Enumerate EC2 elastic IP addresses')
parser.add_argument('--customer-gateways', required=False, default=False, action='store_true', help='Enumerate EC2 VPN customer gateways')
parser.add_argument('--dedicated-hosts', required=False, default=False, action='store_true', help='Enumerate EC2 dedicated hosts')
parser.add_argument('--network-acls', required=False, default=False, action='store_true', help='Enumerate EC2 network ACLs')
parser.add_argument('--nat-gateways', required=False, default=False, action='store_true', help='Enumerate EC2 NAT gateways')
parser.add_argument('--network-interfaces', required=False, default=False, action='store_true', help='Enumerate EC2 network interfaces')
parser.add_argument('--route-tables', required=False, default=False, action='store_true', help='Enumerate EC2 route tables')
parser.add_argument('--subnets', required=False, default=False, action='store_true', help='Enumerate EC2 subnets')
parser.add_argument('--vpcs', required=False, default=False, action='store_true', help='Enumerate EC2 VPCs')
parser.add_argument('--vpc-endpoints', required=False, default=False, action='store_true', help='Enumerate EC2 VPC endpoints')


def help():
    return [module_info, parser.format_help()]


def main(args, pacu_main):
    session = pacu_main.get_active_session()

    args = parser.parse_args(args)
    print = pacu_main.print
    get_regions = pacu_main.get_regions

    all = False
    if args.instances is False and args.security_groups is False and args.elastic_ips is False and args.customer_gateways is False and args.dedicated_hosts is False and args.network_acls is False and args.nat_gateways is False and args.network_interfaces is False and args.route_tables is False and args.subnets is False and args.vpcs is False and args.vpc_endpoints is False:
        all = True

    if args.regions is None:
        regions = get_regions('ec2')
        if regions is None or regions == [] or regions == '' or regions == {}:
            print('This module is not supported in any regions specified in the current sessions region set. Exiting...')
            return
    else:
        regions = args.regions.split(',')

    client = pacu_main.get_boto3_client('ec2', choice(regions))
<<<<<<< HEAD
    
=======

>>>>>>> 00dc4e36
    # Check permissions before hammering through each region

    # Instances
    try:
        dryrun = client.describe_instances(
            DryRun=True
        )
    except ClientError as error:
        if not str(error).find('UnauthorizedOperation') == -1:
            all = False
            args.instances = False
            print('Dry run failed, the current AWS account does not have the necessary permissions to run "describe_instances".\nSkipping instance enumeration.')
            return
    # Security Groups
    try:
        dryrun = client.describe_security_groups(
            DryRun=True
        )
    except ClientError as error:
        if not str(error).find('UnauthorizedOperation') == -1:
            all = False
            args.security_groups = False
            print('Dry run failed, the current AWS account does not have the necessary permissions to run "describe_security_groups".\nSkipping security group enumeration.')
            return
    # Elastic IPs
    try:
        dryrun = client.describe_addresses(
            DryRun=True
        )
    except ClientError as error:
        if not str(error).find('UnauthorizedOperation') == -1:
            all = False
            args.elastic_ips = False
            print('Dry run failed, the current AWS account does not have the necessary permissions to run "describe_addresses".\nSkipping elastic IP enumeration.')
            return
    # VPN Customer Gateways
    try:
        dryrun = client.describe_customer_gateways(
            DryRun=True
        )
    except ClientError as error:
        if not str(error).find('UnauthorizedOperation') == -1:
            all = False
            args.customer_gateways = False
            print('Dry run failed, the current AWS account does not have the necessary permissions to run "describe_customer_gateways".\nSkipping VPN customer gateway enumeration.')
            return
    # Network ACLs
    try:
        dryrun = client.describe_network_acls(
            DryRun=True
        )
    except ClientError as error:
        if not str(error).find('UnauthorizedOperation') == -1:
            all = False
            args.network_acls = False
            print('Dry run failed, the current AWS account does not have the necessary permissions to run "describe_network_acls".\nSkipping network ACL enumeration.')
            return
    # Network Interfaces
    try:
        dryrun = client.describe_network_interfaces(
            DryRun=True
        )
    except ClientError as error:
        if not str(error).find('UnauthorizedOperation') == -1:
            all = False
            args.network_interfaces = False
            print('Dry run failed, the current AWS account does not have the necessary permissions to run "describe_network_interfaces".\nSkipping network interface enumeration.')
            return
    # Route Tables
    try:
        dryrun = client.describe_route_tables(
            DryRun=True
        )
    except ClientError as error:
        if not str(error).find('UnauthorizedOperation') == -1:
            all = False
            args.route_tables = False
            print('Dry run failed, the current AWS account does not have the necessary permissions to run "describe_route_tables".\nSkipping route table enumeration.')
            return
    # Subnets
    try:
        dryrun = client.describe_subnets(
            DryRun=True
        )
    except ClientError as error:
        if not str(error).find('UnauthorizedOperation') == -1:
            all = False
            args.subnets = False
            print('Dry run failed, the current AWS account does not have the necessary permissions to run "describe_subnets".\nSkipping subnet enumeration.')
            return
    # VPCs
    try:
        dryrun = client.describe_vpcs(
            DryRun=True
        )
    except ClientError as error:
        if not str(error).find('UnauthorizedOperation') == -1:
            all = False
            args.vpcs = False
            print('Dry run failed, the current AWS account does not have the necessary permissions to run "describe_vpcs".\nSkipping VPC enumeration.')
            return
    # VPC Endpoints
    try:
        dryrun = client.describe_vpc_endpoints(
            DryRun=True
        )
    except ClientError as error:
        if not str(error).find('UnauthorizedOperation') == -1:
            all = False
            args.vpc_endpoints = False
            print('Dry run failed, the current AWS account does not have the necessary permissions to run "describe_vpc_endpoints".\nSkipping VPC endpoint enumeration.')
            return

    all_instances = []
    all_security_groups = []
    all_elastic_ips = []
    all_vpn_customer_gateways = []
    all_dedicated_hosts = []
    all_network_acls = []
    all_nat_gateways = []
    all_network_interfaces = []
    all_route_tables = []
    all_subnets = []
    all_vpcs = []
    all_vpc_endpoints = []
    for region in regions:
        instances = []
        security_groups = []
        elastic_ips = []
        vpn_customer_gateways = []
        dedicated_hosts = []
        network_acls = []
        nat_gateways = []
        network_interfaces = []
        route_tables = []
        subnets = []
        vpcs = []
        vpc_endpoints = []

        print('Starting region {}...\n'.format(region))
        client = pacu_main.get_boto3_client('ec2', region)

        # Instances
        if args.instances is True or all is True:
            response = None
            next_token = False
            while (response is None or 'NextToken' in response):
                if next_token is False:
                    response = client.describe_instances(
                        MaxResults=1000  # To prevent timeouts if there are too many instances
                    )
                else:
                    response = client.describe_instances(
                        MaxResults=1000,
                        NextToken=next_token
                    )
                if 'NextToken' in response:
                    next_token = response['NextToken']
                for reservation in response['Reservations']:
                    for instance in reservation['Instances']:
                        instance['Region'] = region
                        instances.append(instance)
            print(f'  {len(instances)} instance(s) found.')
            all_instances += instances

        # Security Groups
        if args.security_groups is True or all is True:
            response = None
            next_token = False
            while (response is None or 'NextToken' in response):
                if next_token is False:
                    response = client.describe_security_groups(
                        MaxResults=1000
                    )
                else:
                    response = client.describe_security_groups(
                        NextToken=next_token,
                        MaxResults=1000
                    )
                if 'NextToken' in response:
                    next_token = response['NextToken']
                for group in response['SecurityGroups']:
                    group['Region'] = region
                    security_groups.append(group)
            print(f'  {len(security_groups)} security groups(s) found.')
            all_security_groups += security_groups

        # Elastic IPs
        if args.elastic_ips is True or all is True:
            response = client.describe_addresses()
            for ip in response['Addresses']:
                ip['Region'] = region
                elastic_ips.append(ip)
            print(f'  {len(elastic_ips)} elastic IP address(es) found.')
            all_elastic_ips += elastic_ips

        # VPN Customer Gateways
        if args.customer_gateways is True or all is True:
            response = client.describe_customer_gateways()
            for gateway in response['CustomerGateways']:
                gateway['Region'] = region
                vpn_customer_gateways.append(gateway)
            print(f'  {len(vpn_customer_gateways)} VPN customer gateway(s) found.')
            all_vpn_customer_gateways += vpn_customer_gateways

        # Dedicated Hosts
        if args.dedicated_hosts is True or all is True:
            response = None
            next_token = False
            while (response is None or 'NextToken' in response):
                if next_token is False:
                    response = client.describe_hosts(
                        MaxResults=500
                    )
                else:
                    response = client.describe_hosts(
                        NextToken=next_token,
                        MaxResults=500
                    )
                if 'NextToken' in response:
                    next_token = response['NextToken']
                for host in response['Hosts']:
                    host['Region'] = region
                    dedicated_hosts.append(host)
            print(f'  {len(dedicated_hosts)} dedicated host(s) found.')
            all_dedicated_hosts += dedicated_hosts

        # Network ACLs
        if args.network_acls is True or all is True:
            response = client.describe_network_acls()
            for acl in response['NetworkAcls']:
                acl['Region'] = region
                network_acls.append(acl)
            print(f'  {len(network_acls)} network ACL(s) found.')
            all_network_acls += network_acls

        # NAT Gateways
        if args.nat_gateways is True or all is True:
            response = None
            next_token = False
            while (response is None or 'NextToken' in response):
                if next_token is False:
                    response = client.describe_nat_gateways(
                        MaxResults=1000
                    )
                else:
                    response = client.describe_nat_gateways(
                        NextToken=next_token,
                        MaxResults=1000
                    )
                if 'NextToken' in response:
                    next_token = response['NextToken']
                for gateway in response['NatGateways']:
                    gateway['Region'] = region
                    nat_gateways.append(gateway)
            print(f'  {len(nat_gateways)} NAT gateway(s) found.')
            all_nat_gateways += nat_gateways

        # Network Interfaces
        if args.network_interfaces is True or all is True:
            response = client.describe_network_interfaces()
            for interface in response['NetworkInterfaces']:
                interface['Region'] = region
                network_interfaces.append(interface)
            print(f'  {len(network_interfaces)} network interface(s) found.')
            all_network_interfaces += network_interfaces

        # Route Tables
        if args.route_tables is True or all is True:
            response = client.describe_route_tables()
            for table in response['RouteTables']:
                table['Region'] = region
                route_tables.append(table)
            print(f'  {len(route_tables)} route table(s) found.')
            all_route_tables += route_tables

        # Subnets
        if args.subnets is True or all is True:
            response = client.describe_subnets()
            for subnet in response['Subnets']:
                subnet['Region'] = region
                subnets.append(subnet)
            print(f'  {len(subnets)} subnet(s) found.')
            all_subnets += subnets

        # VPCs
        if args.vpcs is True or all is True:
            response = client.describe_vpcs()
            for vpc in response['Vpcs']:
                vpc['Region'] = region
                vpcs.append(vpc)
            print(f'  {len(vpcs)} VPC(s) found.')
            all_vpcs += vpcs

        # VPC Endpoints
        if args.vpc_endpoints is True or all is True:
            response = None
            next_token = False
            while (response is None or 'NextToken' in response):
                if next_token is False:
                    response = client.describe_vpc_endpoints(
                        MaxResults=1000
                    )
                else:
                    response = client.describe_vpc_endpoints(
                        NextToken=next_token,
                        MaxResults=1000
                    )
                if 'NextToken' in response:
                    next_token = response['NextToken']
                for endpoint in response['VpcEndpoints']:
                    endpoint['Region'] = region
                    vpc_endpoints.append(endpoint)
            print(f'  {len(vpc_endpoints)} VPC endpoint(s) found.')
            all_vpc_endpoints += vpc_endpoints

        print('')  # Break the line after each region. This isn't on the end of another print because they won't always be all used and isn't before the region print because it would double break lines at the beginning

    ec2_data = deepcopy(session.EC2)
    ec2_data['Instances'] = all_instances
    ec2_data['SecurityGroups'] = all_security_groups
    ec2_data['ElasticIPs'] = all_elastic_ips
    ec2_data['VPNCustomerGateways'] = all_vpn_customer_gateways
    ec2_data['DedicatedHosts'] = all_dedicated_hosts
    ec2_data['NetworkACLs'] = all_network_acls
    ec2_data['NATGateways'] = all_nat_gateways
    ec2_data['NetworkInterfaces'] = all_network_interfaces
    ec2_data['RouteTables'] = all_route_tables
    ec2_data['Subnets'] = all_subnets
    ec2_data['VPCs'] = all_vpcs
    ec2_data['VPCEndpoints'] = all_vpc_endpoints
    session.update(pacu_main.database, EC2=ec2_data)

    print(f'{len(all_instances)} total instance(s) found.')
    print(f'{len(all_security_groups)} total security group(s) found.')
    print(f'{len(all_elastic_ips)} total elastic IP address(es) found.')
    print(f'{len(all_vpn_customer_gateways)} total VPN customer gateway(s) found.')
    print(f'{len(all_dedicated_hosts)} total dedicated hosts(s) found.')
    print(f'{len(all_network_acls)} total network ACL(s) found.')
    print(f'{len(all_nat_gateways)} total NAT gateway(s) found.')
    print(f'{len(all_network_interfaces)} total network interface(s) found.')
    print(f'{len(all_route_tables)} total route table(s) found.')
    print(f'{len(all_subnets)} total subnets(s) found.')
    print(f'{len(all_vpcs)} total VPC(s) found.')
    print(f'{len(all_vpc_endpoints)} total VPC endpoint(s) found.')

    print('')  # Same line break as above

    print('All data has been saved to the current session.\n')
    print(f"{module_info['name']} completed.\n")
    return<|MERGE_RESOLUTION|>--- conflicted
+++ resolved
@@ -89,11 +89,7 @@
         regions = args.regions.split(',')
 
     client = pacu_main.get_boto3_client('ec2', choice(regions))
-<<<<<<< HEAD
-    
-=======
-
->>>>>>> 00dc4e36
+
     # Check permissions before hammering through each region
 
     # Instances
