--- conflicted
+++ resolved
@@ -96,13 +96,6 @@
             print('  Error: {}'.format(error.response['Error']['Message']))
 
     print('{} completed.\n'.format(module_info['name']))
-<<<<<<< HEAD
-    return
-
-
-def summary(data, pacu_main):
-    raise NotImplementedError
-=======
     return summary_data
 
 
@@ -110,5 +103,4 @@
     out = ''
     if 'BackdooredCount' in data:
         out += '  {} security group(s) were successfully backdoored.\n'.format(data['BackdooredCount'])
-    return out
->>>>>>> 0bc860cf
+    return out