--- conflicted
+++ resolved
@@ -484,9 +484,6 @@
 
 
 def summary(data, pacu_main):
-<<<<<<< HEAD
-    raise NotImplementedError
-=======
     if isinstance(data, None):
         return '  Module did not complete successfully'
     if data['all']:
@@ -494,5 +491,4 @@
     else:
         out = '  Not all instances responded in time.\n'
     out += '    {} instances were successfully attacked'.format(data['instances'])
-    return out
->>>>>>> 0bc860cf
+    return out