#!/usr/bin/env python3
import copy
import importlib
import json
import os
import random
import re
import readline
import shlex
import subprocess
import sys
import time
import traceback
import argparse
import uuid
from pathlib import Path
from typing import List, Optional, Any, Dict, Union, Tuple

from pacu.core import lib
from pacu.core.lib import session_dir

try:
    import jq  # type: ignore
    import requests
    import boto3
    import botocore
    import botocore.config
    import botocore.session
    import botocore.exceptions
    import urllib.parse
    import toml
    from concurrent.futures import ThreadPoolExecutor, as_completed

    from pacu import settings

    from pacu.core.models import AWSKey, PacuSession, migrations
    from pacu.setup_database import setup_database_if_not_present
    from sqlalchemy import exc, orm  # type: ignore
    from pacu.utils import get_database_connection, set_sigint_handler, decode_accesskey_id
except ModuleNotFoundError:
    exception_type, exception_value, tb = sys.exc_info()
    print('Traceback (most recent call last):\n{}{}: {}\n'.format(''.join(traceback.format_tb(tb)), str(exception_type), str(exception_value)))
    print('Refer to https://github.com/RhinoSecurityLabs/pacu/wiki/Installation')
    sys.exit(1)

# arbitrary number, seems reasonable though
readline.set_history_length(200)
if os.path.isfile(settings.history_file) and os.access(settings.history_file, os.R_OK):
    readline.read_history_file(settings.history_file)


def load_categories() -> set:
    categories = set()
    current_directory = os.getcwd()
    for root, directories, files in os.walk(Path(__file__).parent/'modules'):
        modules_directory_path = os.path.realpath(Path(__file__).parent/'modules')
        specific_module_directory = os.path.realpath(root)

        # Skip any directories inside module directories.
        if os.path.dirname(specific_module_directory) != modules_directory_path:
            continue
        # Skip the root directory.
        elif modules_directory_path == specific_module_directory:
            continue

        module_name = os.path.basename(root)

        for file in files:
            if file == 'main.py':
                # Make sure the format is correct
                module_path = str(Path('pacu/modules')/module_name/'main').replace('/', '.').replace('\\', '.')
                # Import the help function from the module
                module = __import__(module_path, globals(), locals(), ['module_info'], 0)
                importlib.reload(module)
                categories.add(module.module_info['category'])
    return categories


def display_pacu_help():
    print("""
    Pacu - https://github.com/RhinoSecurityLabs/pacu
    Written and researched by Spencer Gietzen of Rhino Security Labs - https://rhinosecuritylabs.com/

    This was built as a modular, open source tool to assist in penetration testing an AWS environment.
    For usage and developer documentation, please visit the GitHub page.

    Modules that have pre-requisites will have those listed in that modules help info, but if it is
    executed before its pre-reqs have been filled, it will prompt you to run that module then continue
    once that is finished, so you have the necessary data for the module you want to run.

    Pacu command info:
        list/ls                             List all modules
        load_commands_file <file>           Load an existing file with list of commands to execute
        search [cat[egory]] <search term>   Search the list of available modules by name or category
        help                                Display this page of information
        help <module name>                  Display information about a module
        whoami                              Display information regarding to the active access keys
        data                                Display all data that is stored in this session. Only fields
                                              with values will be displayed
        data <service> [<sub-service>]      Display all data for a specified service in this session
        jq <query> <service> [<sub-service>] Run a jq statement on the specified service's data
        services                            Display a list of services that have collected data in the
                                              current session to use with the "data" command
        regions                             Display a list of all valid AWS regions
        update_regions                      Run a script to update the regions database to the newest
                                              version
        set_regions <region> [<region>...]  Set the default regions for this session. These space-separated
                                              regions will be used for modules where regions are required,
                                              but not supplied by the user. The default set of regions is
                                              every supported region for the service. Supply "all" to this
                                              command to reset the region set to the default of all
                                              supported regions
        set_ua_suffix [<suffix>]            Set the user agent suffix for this session. The suffix will be
                                              appended to the user agent for all API calls. If no suffix is
                                              supplied a UUID-based suffix will be generated.
        unset_ua_suffix                     Remove the user agent suffix for this session.
        run/exec/use <module name>          Execute a module
        set_keys                            Add a set of AWS keys to the session and set them as the
                                              default
        swap_keys                           Change the currently active AWS key to another key that has
                                              previously been set for this session
        import_keys <profile name>|--all    Import AWS keys from the AWS CLI credentials file (located
                                              at ~/.aws/credentials) to the current sessions database.
                                              Enter the name of a profile you would like to import or
                                              supply --all to import all the credentials in the file.
        assume_role <role arn>              Call AssumeRole on the specified role from the current
                                              credentials, add the resulting temporary keys to the Pacu
                                              key database and start using these new credentials.
        export_keys                         Export the active credentials to a profile in the AWS CLI
                                              credentials file (~/.aws/credentials)
        sessions/list_sessions              List all sessions in the Pacu database
        swap_session <session name>         Change the active Pacu session to another one in the database
        delete_session                      Delete a Pacu session from the database. Note that the output
                                              folder for that session will not be deleted
        history                             List the previously typed commands

        exit/quit                           Exit Pacu

    Other command info:
        aws <command>                       Run an AWS CLI command directly. Note: If Pacu detects "aws"
                                              as the first word of the command, the whole command will
                                              instead be run in a shell so that you can use the AWS CLI
                                              from within Pacu. Due to the command running in a shell,
                                              this enables you to pipe output where needed. An example
                                              would be to run an AWS CLI command and pipe it into "jq"
                                              to parse the data returned. Warning: The AWS CLI's
                                              authentication is not related to Pacu. Be careful to
                                              ensure that you are using the keys you want when using
                                              the AWS CLI. It is suggested to use AWS CLI profiles
                                              to solve this problem
        console/open_console                Generate a URL that will log the current user/role in to
                                              the AWS web console
        debug                               Display the contents of the error log file
    """)


def import_module_by_name(module_name: str, include: List[str] = []) -> Any:  # TODO: define module type
    file_path = str(Path(__file__).parent/'modules'/module_name/'main.py')
    if os.path.exists(file_path):
        import_path = str(Path('pacu/modules')/module_name/'main').replace('/', '.').replace('\\', '.')
        module = __import__(import_path, globals(), locals(), include, 0)
        importlib.reload(module)
        return module
    return None


def get_data_from_traceback(tb) -> Tuple[Optional[PacuSession], List[str], List[str]]:
    session = None
    global_data_in_all_frames = list()
    local_data_in_all_frames = list()

    for frame, line_number in traceback.walk_tb(tb):
        global_data_in_all_frames.append(str(frame.f_globals))
        local_data_in_all_frames.append(str(frame.f_locals))

        # Save the most recent PacuSession called "session", working backwards.
        if session is None:
            session = frame.f_locals.get('session', None)
            if not isinstance(session, PacuSession):
                session = None

    return session, global_data_in_all_frames, local_data_in_all_frames


class Main:
    COMMANDS = [
        'assume_role', 'aws', 'console', 'data', 'delete_session', 'exec', 'exit', 'export_keys', 'help',
<<<<<<< HEAD
        'import_keys', 'list', 'list_sessions', 'load_commands_file', 'ls', 'open_console', 'quit', 'regions',
        'run', 'search', 'services', 'sessions', 'set_keys', 'set_regions', 'set_ua_suffix', 'swap_keys',
        'swap_session', 'unset_ua_suffix', 'update_regions', 'use', 'whoami', 'debug'
=======
        'history', 'import_keys', 'list', 'list_sessions', 'load_commands_file', 'ls', 'open_console', 'quit',
        'regions', 'run', 'search', 'services', 'sessions', 'set_keys', 'set_regions', 'set_ua_suffix',
        'swap_keys', 'swap_session', 'unset_ua_suffix', 'update_regions', 'use', 'whoami'
>>>>>>> 6b458ffc
    ]

    def __init__(self):
        # NOTE: self.database is the sqlalchemy session since 'session' is reserved for PacuSession objects.
        self.database: orm.session.Session = None
        self.running_module_names: List[str] = []
        self.CATEGORIES: set = load_categories()

        # Hack so we can use session names without passing around Main.
        lib.get_active_session = self.get_active_session

    # Utility methods
    def log_error(self, text, exception_info=None, session=None, local_data=None, global_data=None) -> None:
        """ Write an error to the file at log_file_path, or a default log file
        if no path is supplied. If a session is supplied, its name will be used
        to determine which session directory to add the error file to. """

        timestamp = time.strftime('%F %T', time.gmtime())

        if session:
            session_tag = '({})'.format(session.name)
        else:
            session_tag = '<No Session>'

        try:
            if session:
                log_file_path = '{}/error_log.txt'.format(session_dir())
            else:
                log_file_path = '{}/global_error_log.txt'.format(session_dir())

            print('\n[{}] Pacu encountered an error while running the previous command. Check {} for technical '
                  'details, or use the debug command. [LOG LEVEL: {}]\n\n    {}\n'.format(timestamp, log_file_path, 
                                                                                          settings.ERROR_LOG_VERBOSITY.upper(), exception_info))

            log_file_directory = os.path.dirname(log_file_path)
            if log_file_directory and not os.path.exists(log_file_directory):
                os.makedirs(log_file_directory)

            formatted_text = '[{}] {}: {}'.format(timestamp, session_tag, text)

            if settings.ERROR_LOG_VERBOSITY.lower() in ('low', 'high', 'extreme'):
                if session:
                    session_data = session.get_all_fields_as_dict()
                    # Empty values are not valid keys, and that info should be
                    # preserved by checking for falsiness here.
                    if session_data.get('secret_access_key'):
                        session_data['secret_access_key'] = '****** (Censored)'

                    formatted_text += 'SESSION DATA:\n    {}\n'.format(
                        json.dumps(
                            session_data,
                            indent=4,
                            default=str
                        )
                    )

            if settings.ERROR_LOG_VERBOSITY.lower() == 'high':
                if local_data is not None and global_data is not None:
                    formatted_text += '\nLAST TWO FRAMES LOCALS DATA:\n    {}\n'.format('\n\n    '.join(local_data[:2]))
                    formatted_text += '\nLAST TWO FRAMES GLOBALS DATA:\n    {}\n'.format('\n\n    '.join(global_data[:2]))

            elif settings.ERROR_LOG_VERBOSITY.lower() == 'extreme':
                if local_data is not None and global_data is not None:
                    formatted_text += '\nALL LOCALS DATA:\n    {}\n'.format('\n\n    '.join(local_data))
                    formatted_text += '\nALL GLOBALS DATA:\n    {}\n'.format('\n\n    '.join(global_data))

            formatted_text += '\n'

            with open(log_file_path, 'a+') as log_file:
                log_file.write(formatted_text)

        except Exception as error:
            print('Error while saving exception information. This means the exception was not added to any error log '
                  'and should most likely be provided to the developers.\n    Exception raised: {}'.format(str(error)))
            raise

    def read_log_file(self):
        log_file_path = '{}/error_log.txt'.format(session_dir())
        if os.path.exists(log_file_path):
            with open(log_file_path, 'r') as log_file:
                print(log_file.read())
        else:
            print('No error log file found.')

    # @message: String - message to print and/or write to file
    # @output: String - where to output the message: both, file, or screen
    # @output_type: String - format for message when written to file: plain or xml
    # @is_cmd: boolean - Is the log the initial command that was run (True) or output (False)? Devs won't touch this most likely
    def print(self, message: Union[dict, list, str, Exception] = '', output='both', output_type='plain', is_cmd=False, session_name='') -> bool:
        session = self.get_active_session()

        if session_name == '':
            session_name = session.name

        # Indent output from a command
        if is_cmd is False:
            # Add some recursion here to go through the entire dict for
            # 'SecretAccessKey'. This is to not print the full secret access
            # key into the logs, although this should get most cases currently.
            if isinstance(message, dict):
                if 'SecretAccessKey' in message:
                    message = copy.deepcopy(message)
                    truncated_key = message['SecretAccessKey'][0:int(len(message['SecretAccessKey']) / 2)]
                    message['SecretAccessKey'] = '{}{}'.format(truncated_key, '*' * int(len(message['SecretAccessKey']) / 2))
                message = json.dumps(message, indent=2, default=str)
            elif isinstance(message, list):
                message = json.dumps(message, indent=2, default=str)

        # The next section prepends the running module's name in square
        # brackets in front of the first line in the message containing
        # non-whitespace characters.
        if len(self.running_module_names) > 0 and isinstance(message, str):
            split_message = message.split('\n')
            for index, fragment in enumerate(split_message):
                if re.sub(r'\s', '', fragment):
                    split_message[index] = '[{}] {}'.format(self.running_module_names[-1], fragment)
                    break
            message = '\n'.join(split_message)

        if output == 'both' or output == 'file':
            if output_type == 'plain':
                with open(f'{session_dir()}/cmd_log.txt', 'a+') as text_file:
                    text_file.write('{}\n'.format(message))
            elif output_type == 'xml':
                # TODO: Implement actual XML output
                with open(f'{session_dir()}/cmd_log.xml', 'a+') as xml_file:
                    xml_file.write('{}\n'.format(message))
                pass
            else:
                print('  Unrecognized output type: {}'.format(output_type))

        if output == 'both' or output == 'screen':
            print(message)

        return True

    # @message: String - input question to ask and/or write to file
    # @output: String - where to output the message: both or screen (can't write a question to a file only)
    # @output_type: String - format for message when written to file: plain or xml
    def input(self, message, output='both', output_type='plain', session_name='') -> str:
        session = self.get_active_session()

        if session_name == '':
            session_name = session.name

        if len(self.running_module_names) > 0 and isinstance(message, str):
            split_message = message.split('\n')
            for index, fragment in enumerate(split_message):
                if re.sub(r'\s', '', fragment):
                    split_message[index] = '[{}] {}'.format(self.running_module_names[-1], fragment)
                    break
            message = '\n'.join(split_message)

        res = input(message)
        if output == 'both':
            if output_type == 'plain':
                with open(f'{session_dir()}/cmd_log.txt', 'a+') as file:
                    file.write('{} {}\n'.format(message, res))
            elif output_type == 'xml':
                # TODO: Implement actual XML output
                # now = time.time()
                with open(f'{session_dir}/cmd_log.xml', 'a+') as file:
                    file.write('{} {}\n'.format(message, res))
            else:
                print('  Unrecognized output type: {}'.format(output_type))
        return res

    def validate_region(self, region) -> bool:
        if region in self.get_regions('All'):
            return True
        return False

    def get_regions(self, service, check_session=True) -> List[Optional[str]]:
        session = self.get_active_session()

        service = service.lower()

        with open(Path(__file__).parent/'modules/service_regions.json', 'r') as regions_file:
            regions = json.load(regions_file)

        # Try to get the regions for the service, if the service does not exist just set to all
        try:
            valid_regions = regions[service]
        except KeyError:
            valid_regions = regions['all']

        if 'all' not in session.session_regions:
            if check_session is True:
                return [region for region in valid_regions if region in session.session_regions]
            else:
                return session.session_regions
        else:
            return valid_regions

    def display_history(self):
        # https://stackoverflow.com/a/7008316
        for i in range(readline.get_current_history_length()):
            print("{:>3}: {}".format(i+1, readline.get_history_item(i + 1)))

    def display_all_regions(self):
        for region in sorted(self.get_regions('all')):
            print('  {}'.format(region))

    # @data: list
    # @module: string
    # @args: string
    def fetch_data(self, data: List[str], module: str, args: str, force=False) -> bool:
        session = self.get_active_session()

        if data is None:
            current = None
        else:
            current = getattr(session, data[0], None)
            for item in data[1:]:
                if current is not None and item in current:
                    current = current[item]
                else:
                    current = None
                    break

        if current is None or current == '' or current == [] or current == {} or current is False:
            if force is False:
                run_prereq = self.input('Data ({}) not found, run module "{}" to fetch it? (y/n) '.format(' > '.join(data), module), session_name=session.name)
            else:
                run_prereq = 'y'
            if run_prereq == 'n':
                return False

            if args:
                self.exec_module(['exec', module] + args.split(' '))
            else:
                self.exec_module(['exec', module])
        return True

    def get_pacu_version(self):
        try:
            # Get the directory where this file is located
            current_dir = os.path.dirname(__file__)
            # Go up one level to the root of package
            package_root = os.path.abspath(os.path.join(current_dir, os.pardir))
            # Construct the path to pyproject.toml
            toml_path = os.path.join(package_root, 'pyproject.toml')
            with open(toml_path, 'r') as file:
                pyproject = toml.load(file)
            return pyproject['tool']['poetry']['version']
        except Exception:
            return "unknown"

    def key_info(self, alias='') -> Union[Dict[str, Any], bool]:
        """ Return the set of information stored in the session's active key
        or the session's key with a specified alias, as a dictionary. """
        session = self.get_active_session()

        if alias == '':
            alias = session.key_alias

        aws_key = self.get_aws_key_by_alias(alias)

        if aws_key is not None:
            return aws_key.get_fields_as_camel_case_dictionary()
        else:
            return False

    def print_key_info(self):
        self.print(self.key_info())

    def print_all_service_data(self, command):
        session = self.get_active_session()
        services = session.get_all_aws_data_fields_as_dict()
        for service in services.keys():
            print('  {}'.format(service))

    def install_dependencies(self, external_dependencies) -> bool:
        if len(external_dependencies) < 1:
            return True
        answer = self.input('This module requires external dependencies: {}\n\nInstall them now? (y/n) '.format(external_dependencies))
        if answer == 'n':
            self.print('Not installing dependencies, exiting...')
            return False
        self.print('\nInstalling {} total dependencies...'.format(len(external_dependencies)))
        for dependency in external_dependencies:
            split = dependency.split('/')
            name = split[-1]
            if name.split('.')[-1] == 'git':
                name = name.split('.')[0]
                author = split[-2]
                dir = session_dir()/'dependencies'/author/name
                if dir.exists():
                    self.print('  Dependency {}/{} already installed.'.format(author, name))
                else:
                    try:
                        self.print('  Installing dependency {}/{} from {}...'.format(author, name, dependency))
                        subprocess.run(['git', 'clone', dependency, dir])
                    except subprocess.CalledProcessError as error:
                        self.print('{} failed, view the error below. If you are unsure, some potential causes are '
                                   'that you are missing "git" on your command line, your git credentials are not '
                                   'properly set, or the GitHub link does not exist.'.format(error.cmd))
                        self.print('    stdout: {}\nstderr: {}'.format(error.cmd, error.stderr))
                        self.print('  Exiting module...')
                        return False
            else:
                dir = session_dir()/'dependencies'/name
                if dir.exists():
                    self.print('  Dependency {} already installed.'.format(name))
                else:
                    try:
                        self.print('  Installing dependency {}...'.format(name))
                        r = requests.get(dependency, stream=True)
                        if r.status_code == 404:
                            raise Exception('File not found.')
                        with open(dir, 'wb') as f:
                            for chunk in r.iter_content(chunk_size=1024):
                                if chunk:
                                    f.write(chunk)
                    except Exception as error:
                        self.print('    Downloading {} has failed, view the error below.'.format(dependency))
                        self.print(error)
                        self.print('  Exiting module...')

                        return False
        self.print('Dependencies finished installing.')
        return True

    def get_active_session(self) -> PacuSession:
        """ A wrapper for PacuSession.get_active_session, removing the need to
        import the PacuSession model. """
        return PacuSession.get_active_session(self.database)

    def get_aws_key_by_alias(self, alias: str) -> AWSKey:
        """ Return an AWSKey with the supplied alias that is assigned to the
        currently active PacuSession from the database, or None if no AWSKey
        with the supplied alias exists. If more than one key with the alias
        exists for the active session, an exception will be raised. """
        session = self.get_active_session()
        key = self.database.query(AWSKey) \
            .filter(AWSKey.session_id == session.id) \
            .filter(AWSKey.key_alias == alias) \
            .scalar()
        return key

    def get_aws_key_by_alias_from_db(self, alias: str) -> AWSKey:
        """ Return an AWSKey with the supplied alias that is assigned to the
         PacuSession from the database, or None if no AWSKey
        with the supplied alias exists. If more than one key with the alias
        exists for the active session, an exception will be raised. """
        # session = self.get_active_session()
        key = self.database.query(AWSKey) \
            .filter(AWSKey.key_alias == alias) \
            .scalar()
        return key

    # Pacu commands and execution

    def parse_command(self, command):
        command = command.strip()

        if command.split(' ')[0] == 'aws':
            # command_lowercase = command.lower()
            command_splitted = command.split(' ')
            if '--profile' in command_splitted or '--p' in command_splitted:
                # user sets profile, so we don't use our pacu keys
                self.run_aws_cli_command(command)
            else:
                session_dir = lib.session_dir()
                active_session = self.get_active_session()
                if active_session.access_key_id and active_session.secret_access_key:
                    credentials_file_name = '{}/credentials.tmp'.format(session_dir)
                    config_file_name = '{}/config.tmp'.format(session_dir)
                    fd_credentials = open(credentials_file_name, 'w')
                    fd_config = open(config_file_name, 'w')
                    fd_credentials.write('[default]\n')
                    fd_credentials.write('aws_access_key_id = %s\n' % active_session.access_key_id)
                    fd_credentials.write('aws_secret_access_key = %s\n' % active_session.secret_access_key)
                    if active_session.session_token:
                        fd_credentials.write('aws_session_token = %s\n' % active_session.session_token)
                    # if region only one, then use it as a default region
                    # else left it empty, so user should use --region manually
                    regions = self.get_regions('all')
                    if len(regions) == 1:
                        fd_credentials.write('region=%s' % regions[0])
                    if len(regions) == 1:
                        fd_config.write('[default]\n')
                        fd_config.write('region=%s' % regions[0])
                    fd_credentials.close()
                    fd_config.close()
                    command_with_new_env = 'AWS_SHARED_CREDENTIALS_FILE=%s AWS_CONFIG_FILE=%s %s' % (credentials_file_name, config_file_name, command)
                    self.run_aws_cli_command(command_with_new_env)
                    os.remove(credentials_file_name)
                    os.remove(config_file_name)
                else:
                    raise UserWarning(''' You didn\'t set Keys and didn\'t set --profile argument. If you want to use default system aws credentials,
                     use --profile arg. For example: aws --profile default. In another case - set default keys in session.''')
            return

        try:
            command = shlex.split(command)
        except ValueError:
            self.print('  Error: Unbalanced quotes in command')
            return

        if not command or command[0] == '':
            return
        elif command[0] == 'data':
            self.parse_data_command(command)
        elif command[0] == 'jq':
            self.parse_jq_command(command)
        elif command[0] == 'sessions' or command[0] == 'list_sessions':
            self.list_sessions()
        elif command[0] == 'swap_session':
            self.check_sessions(command)
        elif command[0] == 'delete_session':
            self.delete_session()
        elif command[0] == 'export_keys':
            self.export_keys(command)
        elif command[0] == 'help':
            self.parse_help_command(command)
        elif command[0] == 'console' or command[0] == 'open_console':
            self.print_web_console_url()
        elif command[0] == 'import_keys':
            self.parse_awscli_keys_import(command)
        elif command[0] == 'assume_role':
            self.assume_role(command[1])
        elif command[0] == 'list' or command[0] == 'ls':
            self.parse_list_command(command)
        elif command[0] == 'load_commands_file':
            self.parse_commands_from_file(command)
        elif command[0] == 'regions':
            self.display_all_regions()
        elif command[0] == 'history':
            self.display_history()
        elif command[0] in ['run', 'exec', 'use']:
            self.print_user_agent_suffix()
            self.parse_exec_module_command(command)
        elif command[0] == 'search':
            self.parse_search_command(command)
        elif command[0] == 'services':
            self.print_all_service_data(command)
        elif command[0] == 'set_keys':
            self.set_keys()
        elif command[0] == 'set_regions':
            self.parse_set_regions_command(command)
        elif command[0] == 'swap_keys':
            try:
                self.swap_keys(command[1])
            except IndexError:
                self.swap_keys()
        elif command[0] == 'update_regions':
            self.update_regions()
        elif command[0] == 'set_ua_suffix':
            self.parse_set_ua_suffix_command(command)
        elif command[0] == 'unset_ua_suffix':
            self.unset_user_agent_suffix()
        elif command[0] == 'whoami':
            self.print_key_info()
        elif command[0] == 'debug':
            self.read_log_file()
        elif command[0] == 'exit' or command[0] == 'quit':
            # write out command history for loading later
            readline.write_history_file(settings.history_file)
            self.exit()
        else:
            print('  Error: Unrecognized command')
        return

    def parse_commands_from_file(self, command):
        if len(command) == 1:
            self.display_command_help('load_commands_file')
            return

        commands_file = command[1]

        if not os.path.isfile(commands_file):
            self.display_command_help('load_commands_file')
            return

        with open(commands_file, 'r+') as f:
            commands = f.readlines()
            for command in commands:
                print("Executing command: {} ...".format(command))
                command_without_space = command.strip()
                if command_without_space:
                    self.parse_command(command_without_space)

    def parse_awscli_keys_import(self, command):
        if len(command) == 1:
            self.import_awscli_key_default()
            return

        boto3_session = boto3.session.Session()

        if command[1] == '--all':
            profiles = boto3_session.available_profiles
            for profile_name in profiles:
                self.import_awscli_key(profile_name)
            return

        self.import_awscli_key(command[1])

    def import_awscli_key_default(self) -> None:
        answer = input('  No profile specified, do you want to use the systems default credentials? (y/n): ')
        if answer.lower() == 'y':
            self.set_keys(key_alias='import_from_default', access_key_id='c', secret_access_key='c', session_token='c')
            self.get_boto_session()
        else:
            print('  No keys imported.')

    def import_awscli_key(self, profile_name: str) -> None:
        try:
            boto3_session = boto3.session.Session(profile_name=profile_name)
            creds = boto3_session.get_credentials()
            self.set_keys(key_alias='imported-{}'.format(profile_name), access_key_id=creds.access_key, secret_access_key=creds.secret_key,
                          session_token=creds.token)
            self.print('  Imported keys as "imported-{}"'.format(profile_name))
        except botocore.exceptions.ProfileNotFound:
            self.print('\n  Did not find the AWS CLI profile: {}\n'.format(profile_name))
            boto3_session = boto3.session.Session()
            print('  Profiles that are available:\n    {}\n'.format('\n    '.join(boto3_session.available_profiles)))

    def run_aws_cli_command(self, command: List[str]) -> None:
        try:
            result = subprocess.check_output(command, shell=True, stderr=subprocess.STDOUT).decode('utf-8')
        except subprocess.CalledProcessError as error:
            result = error.output.decode('utf-8')

        self.print(result)

    def parse_data_command(self, command: List[str]) -> None:
        session = self.get_active_session()

        if len(command) == 1:
            self.print('\nSession data:')
            session.print_all_data_in_session()
        else:
            self.print(self._parse_data_command(command, session))

    def _parse_data_command(self, command: List[str], session: PacuSession) -> str:
        service = command[1].upper()
        service_map = dict([(key.upper(), key) for key in session.aws_data_field_names])
        name = service_map.get(service.upper())

        if not name or name not in session.aws_data_field_names:
            return '  Service not found. Please use the service name below.\n' + \
                   '\t'.join(list(session.aws_data_field_names))
        service_data = getattr(session, name)
        if not service_data:
            return '  No data found.'
        elif len(command) == 3:
            return self._parse_data_command_sub_service(service_data, command[2])
        else:
            return json.dumps(service_data, indent=2, sort_keys=True, default=str)

    def _parse_data_command_sub_service(self, service_data: dict, sub_service: str) -> str:
        sub_service_map = dict([(key.upper(), key) for key in service_data.keys()])
        name = sub_service_map.get(sub_service.upper())

        if not name or name not in service_data.keys():
            return '  Sub-service not found. Please use the sub-service name below.\n' + \
                   '\t'.join(service_data.keys())
        elif not service_data[name]:
            return '  No data found.'
        else:
            return json.dumps(service_data[name], indent=2, sort_keys=True, default=str)

    def parse_jq_command(self, command):
        session = self.get_active_session()
        data_command = ["data"] + command[2:]
        data = self._parse_data_command(data_command, session)
        try:
            data = json.loads(data)
        except json.decoder.JSONDecodeError:
            print(data)
            return
        try:
            jq_output = jq.all(command[1], data)
        except ValueError as e:
            print(e)
            return
        print(json.dumps(jq_output, indent=2, sort_keys=True, default=str))

    def parse_set_regions_command(self, command):
        session = self.get_active_session()

        if len(command) > 1:
            for region in command[1:]:
                if region.lower() == 'all':
                    session.update(self.database, session_regions=['all'])
                    print('  The region set for this session has been reset to the default of all supported regions.')
                    return
                if self.validate_region(region) is False:
                    print('  {} is not a valid region.\n  Session regions not changed.'.format(region))
                    return
            session.update(self.database, session_regions=command[1:])
            print('  Session regions changed: {}'.format(session.session_regions))
        else:
            print('  Error: set_regions requires either "all" or at least one region to be specified. Try the "regions" command to view all regions.')

    def parse_help_command(self, command: List[str]) -> None:
        if len(command) <= 1:
            display_pacu_help()
        elif len(command) > 1 and command[1] in self.COMMANDS:
            self.display_command_help(command[1])
        else:
            self.display_module_help(command[1])

    def parse_list_command(self, command):

        if len(command) == 1:
            self.list_modules('')

        elif len(command) == 2:
            if command[1] in ('cat', 'category', 'categories'):
                print("[Categories]:")
                for category in self.CATEGORIES:
                    print('    {}'.format(category))

        # list cat/category <cat_name>
        elif len(command) == 3:
            if command[1] in ('cat', 'category'):
                self.list_modules(command[2], by_category=True)

    def parse_exec_module_command(self, command: List[str]) -> None:
        if len(command) > 1 and command[-1] == "-h":
            self.parse_help_command(command)
        elif len(command) > 1:
            self.exec_module(command)
        else:
            print('The {} command requires a module name. Try using the module search function.'.format(command))

    def parse_search_command(self, command: List[str]) -> None:
        if len(command) == 1:
            self.list_modules('')
        elif len(command) == 2:
            self.list_modules(command[1])
        elif len(command) >= 3:
            if command[1] in ('cat', 'category'):
                self.list_modules(command[2], by_category=True)

    def parse_set_ua_suffix_command(self, command: List[str]) -> None:
        if len(command) == 1:
            user_agent_suffix = f"Pacu-Session-{uuid.uuid4()}"
        elif len(command) == 2:
            user_agent_suffix = command[1]
        self.set_user_agent_suffix(user_agent_suffix)
        self.print_user_agent_suffix()

    def set_user_agent_suffix(self, user_agent_suffix: str) -> None:
        self.get_active_session().update(self.database, user_agent_suffix=user_agent_suffix)

    def unset_user_agent_suffix(self) -> None:
        self.get_active_session().update(self.database, user_agent_suffix=None)

    def print_user_agent_suffix(self) -> None:
        user_agent_suffix = self.get_active_session().user_agent_suffix
        if user_agent_suffix is not None:
            print(f"Using user agent suffix {user_agent_suffix}")

    def update_regions(self) -> None:
        def get_aws_regions_and_services():
            # Create a SSM client from the session
            client = self.get_boto3_client('ssm')

            def get_all_parameters(path):
                """Retrieve all parameters under a specified path, handling pagination"""
                parameters = []
                paginator = client.get_paginator('get_parameters_by_path')

                for page in paginator.paginate(Path=path):
                    parameters.extend(page['Parameters'])

                return parameters

            # Function to process each service and fetch its regions
            def process_service(service):
                service_regions = get_all_parameters(f'/aws/service/global-infrastructure/services/{service}/regions')
                return service, [param['Value'] for param in service_regions]

            # Retrieve all regions
            all_regions = get_all_parameters('/aws/service/global-infrastructure/regions')

            # Retrieve all services
            all_services = get_all_parameters('/aws/service/global-infrastructure/services')

            # Extract region and service names
            region_names = [param['Value'] for param in all_regions]
            service_names = [param['Value'] for param in all_services]

            # Initialize JSON object
            regions_services = {"all": region_names}

            # Use ThreadPoolExecutor to parallelize fetching regions for each service
            with ThreadPoolExecutor(max_workers=10) as executor:
                # Start the load operations and mark each future with its service
                future_to_service = {executor.submit(process_service, service): service for service in service_names}
                for future in as_completed(future_to_service):
                    service, regions = future.result()
                    regions_services[service] = regions

            return regions_services

        answer = input("  This requires calls to the AWS SSM API using the currently configure credentials. Continue? (y/n) ")
        if answer.lower() == 'y':
            print('  Updating region list...')
            regions_services_json = get_aws_regions_and_services()

            with open(Path(__file__).parent/'modules/service_regions.json', 'w+') as services_file:
                json.dump(regions_services_json, services_file, default=str, sort_keys=True, indent=4)

            self.print('  Region list updated to the latest version!')
        else:
            self.print('  Region list not updated.')

    def print_web_console_url(self) -> None:
        active_session = self.get_active_session()
        sts = self.get_boto3_client('sts')

        if active_session.session_token:
            # Roles can't use get_federation_token
            res = {
                'Credentials': {
                    'AccessKeyId': active_session.access_key_id,
                    'SecretAccessKey': active_session.secret_access_key,
                    'SessionToken': active_session.session_token
                }
            }
        else:
            res = sts.get_federation_token(  # type: ignore[attr-defined]
                Name=active_session.key_alias,
                Policy=json.dumps({
                    'Version': '2012-10-17',
                    'Statement': [
                        {
                            'Effect': 'Allow',
                            'Action': '*',
                            'Resource': '*'
                        }
                    ]
                })
            )

        params = {
            'Action': 'getSigninToken',
            'Session': json.dumps({
                'sessionId': res['Credentials']['AccessKeyId'],
                'sessionKey': res['Credentials']['SecretAccessKey'],
                'sessionToken': res['Credentials']['SessionToken']
            })
        }

        fed_resp = requests.get(url='https://signin.aws.amazon.com/federation', params=params)

        signin_token = fed_resp.json()['SigninToken']

        params = {
            'Action': 'login',
            'Issuer': active_session.key_alias or '',
            'Destination': 'https://console.aws.amazon.com/console/home',
            'SigninToken': signin_token
        }

        url = 'https://signin.aws.amazon.com/federation?' + urllib.parse.urlencode(params)

        print('Paste the following URL into a web browser to login as session {}...\n'.format(active_session.name))

        print(url)

    def all_region_prompt(self) -> bool:
        print('Automatically targeting regions:')
        for region in self.get_regions('all'):
            print('  {}'.format(region))
        response = input('Continue? (y/n) ')
        if response.lower() == 'y':
            return True
        else:
            return False

    def export_keys(self, command) -> None:
        export = input('Export the active keys to the AWS CLI credentials file (~/.aws/credentials)? (y/n) ').rstrip()

        session = self.get_active_session()

        if not session.access_key_id:
            print('  No access key has been set. Not exporting credentials.')
            return
        if not session.secret_access_key:
            print('  No secret key has been set. Not exporting credentials.')
            return

        config = """
\n\n[{}]
aws_access_key_id = {}
aws_secret_access_key = {}
""".format(session.key_alias, session.access_key_id, session.secret_access_key)
        if session.session_token:
            config = config + 'aws_session_token = "{}"'.format(session.session_token)

        config = config + '\n'
        if export.lower() == 'y':
            with open('{}/.aws/credentials'.format(os.path.expanduser('~')), 'a+') as f:
                f.write(config)

            print('Successfully exported {}. Use it with the AWS CLI like this: aws ec2 describe instances --profile {}'.format(
                session.key_alias, session.key_alias
            ))
        else:
            print(config)
            return

    # ***** Some module notes *****
    # For any argument that needs a value and a region for that value, use the form
    # value@region
    # Arguments that accept multiple values should be comma separated.
    #
    def exec_module(self, command: List[str]) -> None:
        session = self.get_active_session()

        module_name = command[1].lower()
        module = import_module_by_name(module_name, include=['main', 'module_info', 'summary'])

        if module is not None:
            # Plaintext Command Log
            self.print('{} ({}): {}'.format(session.access_key_id, time.strftime("%a, %d %b %Y %H:%M:%S", time.gmtime()), ' '.join(command).strip()),
                       output='file', is_cmd=True)

            # TODO: XML Command Log - Figure out how to auto convert to XML
            # self.print('<command>{}</command>'.format(cmd), output_type='xml', output='file')

            self.print('  Running module {}...'.format(module_name))

            try:
                args = module.parser.parse_args(command[2:])
                if 'regions' in args and args.regions is None:
                    session = self.get_active_session()
                    if session.session_regions == ['all']:
                        if not self.all_region_prompt():
                            return
            except SystemExit:
                print('  Error: Invalid Arguments')
                return

            self.running_module_names.append(module.module_info['name'])
            try:
                summary_data = module.main(command[2:], self)
                # If the module's return value is None, it exited early.
                if summary_data is not None:
                    summary = module.summary(summary_data, self)
                    if len(summary) > 10000:
                        raise ValueError('The {} module\'s summary is too long ({} characters). Reduce it to 10000 '
                                         'characters or fewer.'.format(module.module_info['name'], len(summary)))

                    if not isinstance(summary, str):
                        raise TypeError('The {} module\'s summary is {}-type instead of str. Make summary return a '
                                        'string.'.format(module.module_info['name'], type(summary)))

                    self.print('{} completed.\n'.format(module.module_info['name']))
                    self.print('MODULE SUMMARY:\n\n{}\n'.format(summary.strip('\n')))
            except SystemExit as exception_value:
                exception_type, _, tb = sys.exc_info()

                if 'SIGINT called' in exception_value.args:
                    self.print('^C\nExiting the currently running module.')
                else:
                    traceback_text = '\nTraceback (most recent call last):\n{}{}: {}\n\n'.format(
                        ''.join(traceback.format_tb(tb)), str(exception_type), str(exception_value)
                    )
                    pacu_session, global_data, local_data = get_data_from_traceback(tb)
                    self.log_error(
                        traceback_text,
                        exception_info='{}: {}\n\nPacu caught a SystemExit error. '.format(exception_type, exception_value),
                        session=pacu_session,
                        local_data=local_data,
                        global_data=global_data
                    )
            finally:
                self.running_module_names.pop()
        elif module_name in self.COMMANDS:
            print('Error: "{}" is the name of a Pacu command, not a module. Try using it without "run" or "exec" in front.'.format(module_name))
        else:
            print('Module not found. Is it spelled correctly? Try using the module search function.')

    def display_command_help(self, command_name: str) -> None:
        if command_name == 'list' or command_name == 'ls':
            print('\n    list/ls\n        List all modules\n')
        elif command_name == 'import_keys':
            print('\n    import_keys [profile name]|--all\n      Import AWS keys from the AWS CLI credentials file (located at ~/.aws/credentials) to the '
                  'current sessions database. Enter the name of a profile you would like to import or supply --all to import all the credentials in the '
                  'file. No argument will import the default system AWS credentials.\n')
        elif command_name == 'assume_role':
            print('\n    assume_role <role arn>\n        Call AssumeRole on the specified role from the current credentials, add the resulting temporary '
                  'keys to the Pacu key database and start using these new credentials.')
        elif command_name == 'aws':
            print('\n    aws <command>\n        Use the AWS CLI directly. This command runs in your local shell to use the AWS CLI. Warning: The AWS CLI\'s '
                  'authentication is not related to Pacu. Be careful to ensure that you are using the keys you want when using the AWS CLI. It is suggested '
                  'to use AWS CLI profiles to help solve this problem\n')
        elif command_name == 'console' or command_name == 'open_console':
            print('\n    console/open_console\n        Generate a URL to login to the AWS web console as the current user/role\n')
        elif command_name == 'export_keys':
            print('\n    export_keys\n        Export the active credentials to a profile in the AWS CLI credentials file (~/.aws/credentials)\n')
        elif command_name == 'search':
            print('\n    search [cat[egory]] <search term>\n        Search the list of available modules by name or category\n')
        elif command_name == 'sessions' or command_name == 'list_sessions':
            print('\n    sessions/list_sessions\n        List all sessions stored in the Pacu database\n')
        elif command_name == 'swap_session':
            print('\n    swap_session\n        Swap the active Pacu session for another one stored in the database or a brand new session\n')
        elif command_name == 'delete_session':
            print('\n    delete_session\n        Delete a session from the Pacu database. Note that this does not delete the output folder for that session\n')
        elif command_name == 'help':
            print('\n    help\n        Display information about all Pacu commands\n    help <module name>\n        Display information about a module\n')
        elif command_name == 'whoami':
            print('\n    whoami\n        Display information regarding to the active access keys\n')
        elif command_name == 'data':
            print('\n    data\n        Display all data that is stored in this session. Only fields with values will be displayed\n    data <service>\n       '
                  ' Display all data for a specified service in this session\n')
        elif command_name == 'services':
            print('\n    services\n        Display a list of services that have collected data in the current session to use with the "data"\n          '
                  'command\n')
        elif command_name == 'regions':
            print('\n    regions\n        Display a list of all valid AWS regions\n')
        elif command_name == 'update_regions':
            print('\n    update_regions\n        Run a script to update the regions database to the newest version\n')
        elif command_name == 'set_regions':
            print('\n    set_regions <region> [<region>...]\n        Set the default regions for this session. These space-separated regions will be used for '
                  'modules where\n          regions are required, but not supplied by the user. The default set of regions is every supported\n          '
                  'region for the service. Supply "all" to this command to reset the region set to the default of all\n          supported regions\n')
        elif command_name == 'set_ua_suffix':
            print('\n    set_ua_suffix [<suffix>]\n        Set the user agent suffix for this session. The suffix will be appended to the user agent for all\n'
                  '        API calls. If no suffix is supplied a UUID-based suffix will be generated in the form Pacu-Session-<UUID>.\n')
        elif command_name == 'unset_ua_suffix':
            print('\n    unset_ua_suffix\n        Remove the user agent suffix for this session\n')
        elif command_name == 'run' or command_name == 'exec':
            print('\n    run/exec <module name>\n        Execute a module\n')
        elif command_name == 'set_keys':
            print('\n    set_keys\n        Add a set of AWS keys to the session and set them as the default\n')
        elif command_name == 'swap_keys':
            print('\n    swap_keys\n        Change the currently active AWS key to another key that has previously been set for this session\n')
        elif command_name == 'exit' or command_name == 'quit':
            print('\n    exit/quit\n        Exit Pacu\n')
        elif command_name == 'load_commands_file':
            print('\n    load_commands_file <commands_file>\n        Load an existing file with a set of commands to execute')
        else:
            print('Command or module not found. Is it spelled correctly? Try using the module search function.')
        return

    def display_module_help(self, module_name: str) -> None:
        module = import_module_by_name(module_name, include=['module_info', 'parser'])

        if module is not None:
            print('\n{} written by {}.\n'.format(module.module_info['name'], module.module_info['author']))

            if 'prerequisite_modules' in module.module_info and len(module.module_info['prerequisite_modules']) > 0:
                print('Prerequisite Module(s): {}\n'.format(module.module_info['prerequisite_modules']))

            if 'external_dependencies' in module.module_info and len(module.module_info['external_dependencies']) > 0:
                print('External dependencies: {}\n'.format(module.module_info['external_dependencies']))

            parser_help = module.parser.format_help()
            print(parser_help.replace(os.path.basename(__file__), 'run {}'.format(module.module_info['name']), 1))
            return

        else:
            print('Command or module not found. Is it spelled correctly? Try using the module search function, or "help" to view a list of commands.')
            return

    def list_modules(self, search_term, by_category=False):
        found_modules_by_category = dict()
        current_directory = os.getcwd()
        for root, directories, files in os.walk(Path(__file__).parent/'modules'):
            modules_directory_path = os.path.realpath(Path(__file__).parent/'modules')
            specific_module_directory = os.path.realpath(root)

            # Skip any directories inside module directories.
            if os.path.dirname(specific_module_directory) != modules_directory_path:
                continue
            # Skip the root directory.
            elif modules_directory_path == specific_module_directory:
                continue

            module_name = os.path.basename(root)

            for file in files:
                if file == 'main.py':
                    # Make sure the format is correct
                    module_path = str(Path('pacu/modules')/module_name/'main').replace('/', '.').replace('\\', '.')
                    # Import the help function from the module
                    module = __import__(module_path, globals(), locals(), ['module_info'], 0)
                    importlib.reload(module)
                    category = module.module_info['category']
                    services = module.module_info['services']

                    regions = []
                    for service in services:
                        try:
                            regions += self.get_regions(service)
                        # If there is no session, the get_regions function will throw an AttributeError.
                        # This happens when running from CLI with no sessions created.
                        # Just skip and list the modules anyways.
                        except AttributeError:
                            regions = ['all']

                    # Skip modules with no regions in the list of set regions.
                    if len(regions) == 0:
                        continue

                    # Searching for modules by category:
                    if by_category and search_term.upper() in category:
                        if category not in found_modules_by_category.keys():
                            found_modules_by_category[category] = list()

                        found_modules_by_category[category].append('  {}'.format(module_name))

                        if search_term:
                            found_modules_by_category[category].append('    {}\n'.format(module.module_info['one_liner']))

                    # Searching or listing modules without specifying a category:
                    elif not by_category and search_term in module_name:
                        if category not in found_modules_by_category.keys():
                            found_modules_by_category[category] = list()

                        found_modules_by_category[category].append('  {}'.format(module_name))

                        if search_term:
                            found_modules_by_category[category].append('    {}\n'.format(module.module_info['one_liner']))

        if found_modules_by_category:
            for category in self.CATEGORIES:
                if category in found_modules_by_category:
                    found_modules_by_category[category].sort()
                    search_results = '\n'.join(found_modules_by_category[category]).strip('\n')
                    print('\n[Category: {}]\n\n{}'.format(category, search_results))
        else:
            print('\nNo modules found.')
        print()

    def set_keys(self, key_alias: str = None, access_key_id: str = None, secret_access_key: str = None, session_token: str = None):
        session = self.get_active_session()
        reservered_key_names = ['imported-', 'from_default-', 'import_from_default']

        # If key_alias is None, then it's being run normally from the command line (set_keys),
        # otherwise it means it is set programmatically and we don't want any prompts if it is
        # done programmatically
        if key_alias is None:
            self.print('Setting AWS Keys...')
            self.print('Press enter to keep the value currently stored.')
            self.print('Enter the letter C to clear the value, rather than set it.')
            self.print('If you enter an existing key_alias, that key\'s fields will be updated instead of added.')
            self.print('Key alias must be at least 2 characters\n')

        # Key alias
        if key_alias is None:
            new_value = ""
            while (new_value.strip().lower() != 'c') and (len(new_value) < 2):
                new_value = self.input('Key alias [{}]: '.format(session.key_alias))
                if new_value == '':
                    new_value = str(session.key_alias)
                if any([new_value.startswith(n) for n in reservered_key_names]):
                    self.print(f'Key alias cannot start with "{", ".join(reservered_key_names)}"')
                    new_value = ""
        else:
            new_value = key_alias.strip()
            self.print('Key alias [{}]: {}'.format(session.key_alias, new_value), output='file')
        if str(new_value.strip().lower()) == 'c':
            session.key_alias = None
        elif not len(new_value) < 2:
            session.key_alias = new_value.strip()

        # Access key ID
        if key_alias is None:
            new_value = self.input('Access key ID [{}]: '.format(session.access_key_id))
        else:
            new_value = access_key_id or ''
            self.print('Access key ID [{}]: {}'.format(session.access_key_id, new_value), output='file')
        if str(new_value.strip().lower()) == 'c':
            session.access_key_id = None
        elif str(new_value) != '':
            session.access_key_id = new_value.strip()

        # Secret access key (should not be entered in log files)
        if key_alias is None:
            if session.secret_access_key is None:
                new_value = input('Secret access key [None]: ')
            else:
                truncated_key = session.secret_access_key[0:int(len(session.secret_access_key) / 2)]
                new_value = input('Secret access key [{}{}]: '.format(truncated_key, '*' * int(len(session.secret_access_key) / 2)))
        else:
            new_value = secret_access_key or ''
        self.print('Secret access key [******]: ****** (Censored)', output='file')
        if str(new_value.strip().lower()) == 'c':
            session.secret_access_key = None
        elif str(new_value) != '':
            session.secret_access_key = new_value.strip()

        # Session token (optional)
        if key_alias is None:
            new_value = self.input('Session token (Optional - for temp AWS keys only) [{}]: '.format(session.session_token))
        else:
            new_value = session_token or 'c'
            self.print('Session token [{}]: {}'.format(session.session_token, new_value), output='file')
        if str(new_value.strip().lower()) == 'c':
            session.session_token = None
        elif str(new_value) != '':
            session.session_token = new_value.strip()

        self.database.add(session)

        aws_key = session.get_active_aws_key(self.database)
        if aws_key:
            aws_key.key_alias = session.key_alias
            aws_key.access_key_id = session.access_key_id
            aws_key.secret_access_key = session.secret_access_key
            aws_key.session_token = session.session_token
        else:
            aws_key = AWSKey(
                session=session,
                key_alias=session.key_alias,
                access_key_id=session.access_key_id,
                secret_access_key=session.secret_access_key,
                session_token=session.session_token
            )
        self.database.add(aws_key)

        self.database.commit()

        if key_alias is None:
            self.print('\nKeys saved to database.\n')

    def swap_keys(self, key_name: str = None) -> None:
        session: PacuSession = self.get_active_session()

        # On attr-defined ignore: https://github.com/dropbox/sqlalchemy-stubs/issues/168
        aws_keys: List[AWSKey] = session.aws_keys.all()  # type: ignore[attr-defined]

        if not aws_keys:
            self.print('\nNo AWS keys set for this session. Run "set_keys" to add AWS keys.\n')
            return

        if key_name:
            chosen_key = self.get_aws_key_by_alias(key_name)
            if not chosen_key:
                print(f'No key with the alias {key_name} found.')
                return
        else:
            self.print('\nSwapping AWS Keys. Press enter to keep the currently active key.')

            print('AWS keys in this session:')

            for index, aws_key in enumerate(aws_keys, 1):
                if aws_key.key_alias == session.key_alias:
                    print('  [{}] {} (ACTIVE)'.format(index, aws_key.key_alias))
                else:
                    print('  [{}] {}'.format(index, aws_key.key_alias))

            choice = input('Choose an option: ')

            if not str(choice).strip():
                self.print('The currently active AWS key will remain active. ({})'.format(session.key_alias))
                return

            if not choice.isdigit() or int(choice) not in range(1, len(aws_keys) + 1):
                print('Please choose a number from 1 to {}.'.format(len(aws_keys)))
                return self.swap_keys()

            chosen_key = aws_keys[int(choice) - 1]

        session.key_alias = chosen_key.key_alias
        session.access_key_id = chosen_key.access_key_id
        session.secret_access_key = chosen_key.secret_access_key
        session.session_token = chosen_key.session_token
        self.database.add(session)
        self.database.commit()
        self.print('AWS key is now {}.'.format(session.key_alias))

    def activate_session(self, session_name) -> None:
        sessions = self.database.query(PacuSession).all()
        found_session = False
        for _session in sessions:
            if getattr(_session, 'name').upper() == session_name.upper():
                session = _session
                found_session = True
        if not found_session:
            print('Session not found! Please use the session name below:')
            print('\t'.join([getattr(_session, 'name') for _session in sessions]))
            return

        session.activate(self.database)

    def check_sessions(self, command: List[str] = []) -> None:
        sessions = self.database.query(PacuSession).all()

        if not sessions:
            session = self.new_session()
        elif len(command) == 2:
            session_name = command[1]
            found_session = False
            for _session in sessions:
                if getattr(_session, 'name').upper() == session_name.upper():
                    session = _session
                    found_session = True
            if not found_session:
                print('Session not found! Please use the session name below:')
                print('\t'.join([getattr(_session, 'name') for _session in sessions]))
                return
        else:
            while True:
                print('Found existing sessions:')
                print('  [0] New session')

                for index, session in enumerate(sessions, 1):
                    print('  [{}] {}'.format(index, session.name))

                choice = input('Choose an option: ')

                try:
                    if int(choice) == 0:
                        session = self.new_session()
                    else:
                        session = sessions[int(choice) - 1]
                except (ValueError, IndexError):
                    print('Please choose a number from 0 to {}.'.format(len(sessions)))
                    continue
                break

        session.activate(self.database)

    def list_sessions(self) -> None:
        active_session = self.get_active_session()
        all_sessions = self.database.query(PacuSession).all()

        print('Found existing sessions:')

        for index, session in enumerate(all_sessions, 0):
            if session.name == active_session.name:
                print('- ' + str(session.name) + ' (ACTIVE)')
            else:
                print('- ' + str(session.name))

        print('\nUse "swap_session" to change to another session.')

        return

    def new_session(self, name=None) -> PacuSession:
        session_data: Dict[str, str] = dict()
        while True:
            if not name:
                name = input('What would you like to name this new session? ').strip()
                if not name:
                    print('A session name is required.')
            else:
                existing_sessions = self.database.query(PacuSession).filter(PacuSession.name == name).all()
                if existing_sessions:
                    print('A session with that name already exists.')
                    name = None
                else:
                    break

        session_data['name'] = name

        session = PacuSession(**session_data)
        self.database.add(session)
        self.database.commit()
        print('Session {} created.'.format(name))

        return session

    def delete_session(self) -> None:
        active_session = self.get_active_session()
        all_sessions = self.database.query(PacuSession).all()
        print('Delete which session?')

        for index, session in enumerate(all_sessions, 0):
            if session.name == active_session.name:
                print('  [{}] {} (ACTIVE)'.format(index, session.name))
            else:
                print('  [{}] {}'.format(index, session.name))

        choice = input('Choose an option: ')

        try:
            session = all_sessions[int(choice)]
            if session.name == active_session.name:
                print('Cannot delete the active session! Switch sessions and try again.')
                return
        except (ValueError, IndexError):
            print('Please choose a number from 0 to {}.'.format(len(all_sessions) - 1))
            return self.delete_session()

        self.database.delete(session)
        self.database.commit()

        print('Deleted {} from the database!'.format(session.name))
        print('Note that the output folder at ~/.local/share/pacu/sessions/{}/ will not be deleted. Do it manually '
              'if necessary.'.format(session.name))

        return

    def check_user_agent(self) -> None:
        session = self.get_active_session()

        if session.boto_user_agent is None:  # If there is no user agent set for this session already
            boto3_session = boto3.session.Session()
            ua = boto3_session._session.user_agent()
            if 'kali' in ua.lower() or 'parrot' in ua.lower() or 'pentoo' in ua.lower():  # If the local OS is Kali/Parrot/Pentoo Linux
                # GuardDuty triggers a finding around API calls made from Kali Linux, so let's avoid that...
                self.print('Detected environment as one of Kali/Parrot/Pentoo Linux. Modifying user agent to hide that from GuardDuty...')
                with open(Path(__file__).parent/'user_agents.txt', 'r') as f:
                    user_agents = f.readlines()
                user_agents = [agent.strip() for agent in user_agents]  # Remove random \n's and spaces
                new_ua = random.choice(user_agents)
                session.update(self.database, boto_user_agent=new_ua)
                self.print('  User agent for this session set to:')
                self.print('    {}'.format(new_ua))

    def get_boto_session(self, region: str = None) -> boto3.session.Session:
        def set_keys_in_session(boto3_sess, key_alias=None):
            creds = boto3_sess.get_credentials()
            account_id = decode_accesskey_id(creds.access_key)
            if not key_alias:
                key_alias = f'from_default-{account_id}'
                print(f'  Setting keys for account: {account_id}')
            self.set_keys(key_alias=key_alias, access_key_id=creds.access_key, secret_access_key=creds.secret_key, session_token=creds.token)

        session = self.get_active_session()
        key_alias = session.key_alias or ''

        # If the user has not set any keys, check if they want to use the default system credentials
        if (not session.access_key_id) or (not session.secret_access_key):
            answer = ''
            if key_alias != 'import_from_default':
                answer = input('  Access keys not currently set, do you want to use the system default credentials? (y/n): ')
            if (answer.lower() == 'y') or (key_alias == 'import_from_default'):
                self.print('  Setting keys from AWS system default credentials')
                boto3_session = boto3.session.Session(region_name=region)
                set_keys_in_session(boto3_session)
                return boto3_session
            else:
                raise UserWarning('  No access keys have been set.')
                return None

        # Check if the keys were imported from a profile and refresh those creds
        if key_alias.startswith('imported-'):
            profile_name = key_alias.replace('imported-', '')
            boto3_session = boto3.session.Session(profile_name=profile_name)
            set_keys_in_session(boto3_session, key_alias)
            return boto3_session

        # Check if the keys were set from system default and refresh
        if key_alias.startswith('from_default-'):
            boto3_session = boto3.session.Session(region_name=region)
            set_keys_in_session(boto3_session, key_alias)
            return boto3_session

        # If there are explicit keys set, which were not imported just get a session with them
        return boto3.session.Session(
            region_name=region,
            aws_access_key_id=session.access_key_id,
            aws_secret_access_key=session.secret_access_key,
            aws_session_token=session.session_token,
        )

    def get_botocore_conf(
        self,
        region: Optional[str] = None,
        user_agent: Optional[str] = None,
        parameter_validation: bool = True,
    ) -> botocore.config.Config:
        session = self.get_active_session()

        # If there is not a custom user_agent passed into this function
        # and session.boto_user_agent is set, use that as the user agent
        # for this client. If both are set, the incoming user_agent will
        # override the session.boto_user_agent. If neither are set, it
        # will be None, and will default to the OS's regular user agent
        if user_agent is None and session.boto_user_agent is not None:
            user_agent = session.boto_user_agent

        return botocore.config.Config(  # type: ignore[attr-defined]
            region_name=region,
            user_agent=user_agent,  # If user_agent=None, botocore will use the real UA which is what we want
            user_agent_extra=session.user_agent_suffix,
            retries={
                'max_attempts': 10,
                'mode': 'adaptive',
            },
            parameter_validation=parameter_validation,
        )

    def get_boto3_client(
            self,
            service: str,
            region: Optional[str] = None,
            user_agent: Optional[str] = None,
            parameter_validation: bool = True,
    ) -> Any:
        try:
            aws_sess = self.get_boto_session()
        except UserWarning as e:
            print(e.args)
            return None

        conf = self.get_botocore_conf(region, user_agent, parameter_validation)
        return aws_sess.client(service, config=conf)

    def get_boto3_resource(
            self,
            service: str,
            region: Union[str, None] = None,
            user_agent: Union[str, None] = None,
            parameter_validation: bool = True
    ) -> Any:
        try:
            aws_sess = self.get_boto_session()
        except UserWarning as e:
            print(e.args)
            return None

        conf = self.get_botocore_conf(region, user_agent, parameter_validation)
        return aws_sess.resource(service, region_name=region, config=conf)

    def initialize_tab_completion(self) -> None:
        try:
            # Big thanks to samplebias: https://stackoverflow.com/a/5638688
            MODULES = []
            CATEGORIES = []

            for root, directories, files in os.walk(Path(__file__).parent/'modules'):
                modules_directory_path = os.path.realpath(Path(__file__)/'modules')
                category_path = os.path.realpath(root)

                # Skip any directories inside module directories.
                if os.path.dirname(category_path) == modules_directory_path:
                    continue
                # Skip the root directory.
                elif modules_directory_path == category_path:
                    continue

                for file in files:
                    if file == 'main.py':
                        module_name = os.path.basename(root)
                        MODULES.append(module_name)

                        # Make sure the format is correct
                        module_path = str(Path('pacu/modules')/module_name/'main').replace('/', '.').replace('\\', '.')

                        # Import the help function from the module
                        module = __import__(module_path, globals(), locals(), ['module_info'], 0)
                        importlib.reload(module)
                        CATEGORIES.append(module.module_info['category'])

            RE_SPACE = re.compile(r'.*\s+$', re.M)
            readline.set_completer_delims(' \t\n`~!@#$%^&*()=+[{]}\\|;:\'",<>/?')

            class Completer(object):
                def complete(completer, text, state):
                    buffer = readline.get_line_buffer()
                    line = readline.get_line_buffer().split()

                    # If nothing has been typed, show all commands. If help, exec, or run has been typed, show all modules
                    if not line:
                        return [c + ' ' for c in self.COMMANDS][state]

                    if len(line) == 1 and (line[0] == 'help'):
                        return [c + ' ' for c in MODULES + self.COMMANDS][state]

                    if len(line) == 1 and (line[0] in ['exec', 'run']):
                        return [c + ' ' for c in MODULES][state]

                    # account for last argument ending in a space
                    if RE_SPACE.match(buffer):
                        line.append('')

                    # Resolve command to the implementation function
                    if len(line) == 1:
                        cmd = line[0].strip()
                        results = [c + ' ' for c in self.COMMANDS if c.startswith(cmd)] + [None]

                    elif len(line) == 2:
                        cmd = line[1].strip()
                        if line[0].strip() == 'search':
                            results = [c + ' ' for c in MODULES + ['category'] if c.startswith(cmd)] + [None]
                        elif line[0].strip() == 'help':
                            results = [c + ' ' for c in MODULES + self.COMMANDS if c.startswith(cmd)] + [None]
                        else:
                            results = [c + ' ' for c in MODULES if c.startswith(cmd)] + [None]

                    elif len(line) == 3 and line[0] == 'search' and line[1] in ('cat', 'category'):
                        cmd = line[2].strip()
                        results = [c + ' ' for c in CATEGORIES if c.startswith(cmd)] + [None]

                    elif len(line) >= 3:
                        if line[0].strip() == 'run' or line[0].strip() == 'exec':
                            module_name = line[1].strip()
                            module = import_module_by_name(module_name, include=['module_info'])
                            autocomplete_arguments = module.module_info.get('arguments_to_autocomplete', list())
                            current_argument = line[-1].strip()
                            results = [c + ' ' for c in autocomplete_arguments if c.startswith(current_argument)] + [None]

                    return results[state]

            comp = Completer()
            readline.parse_and_bind("tab: complete")
            readline.set_completer(comp.complete)
        except Exception as error:  # noqa: F841 TODO: narrow down this exception
            # Error means most likely on Windows where readline is not supported
            # TODO: Implement tab-completion for Windows
            # print(error)
            pass

    def exit(self) -> None:
        sys.exit('SIGINT called')

    def idle(self) -> None:
        session = self.get_active_session()

        if session.key_alias:
            alias = session.key_alias
        else:
            alias = 'No Keys Set'

        command = input('Pacu ({}:{}) > '.format(session.name, alias))

        self.parse_command(command)

        self.idle()

    def run_cli(self, *args) -> None:
        self.database = get_database_connection(settings.DATABASE_CONNECTION_PATH)
        migrations(self.database)
        sessions: List[PacuSession] = self.database.query(PacuSession).all()

        arg = args[0]

        new_session = arg.new_session
        activate_session = arg.activate_session
        session: str = arg.session
        module_name: str = arg.module_name
        service = arg.data
        list_mods: bool = arg.list_modules
        list_cmd = ['ls']
        set_keys = arg.set_keys
        import_keys = arg.import_keys

        pacu_help: bool = arg.pacu_help
        pacu_help_cmd = ['help']

        if new_session is not None:
            n_session = self.new_session(new_session)
            n_session.activate(self.database)
        if activate_session is True:
            self.activate_session(session)
        if session is not None:
            session_names = [x.name for x in sessions]

            if session not in session_names:
                print('Choose from the following sessions:')
                for _session in sessions:
                    print('  {}'.format(_session.name))
                print('Session could not be found. Exiting...')
                self.exit()

            self.activate_session(session)

        if import_keys is not None:
            self.import_awscli_key(import_keys)

        if set_keys is not None:
            keys = set_keys.split(',')
            alias = keys[0]
            access_key = keys[1]
            secret_key = keys[2]
            if len(keys) > 3:
                self.set_keys(alias, access_key, secret_key, keys[3])
            else:
                self.set_keys(alias, access_key, secret_key)

        if module_name is not None:
            module = ['exec', module_name]
            if arg.module_args is not None:
                args_list = arg.module_args.split(' ')
                for i in args_list:
                    if i != '':
                        module.append(i)

            if arg.exec is True:
                self.exec_module(module)

        if service is not None:
            if service == 'all':
                service_cmd = ['data']
            else:
                service_cmd = ['data', service.upper()]
            self.parse_data_command(service_cmd)

        if list_mods is True:
            self.parse_list_command(list_cmd)

        if pacu_help is True:
            self.parse_help_command(pacu_help_cmd)

        if arg.module_info is True:
            if module_name is None:
                print('Specify a module to get information on')
            pacu_help_cmd.append(module_name)
            self.parse_help_command(pacu_help_cmd)

        if arg.set_regions is not None:
            regions = arg.set_regions
            regions.insert(0, 'set_regions')
            self.parse_set_regions_command(regions)

        if arg.whoami is True:
            self.print_key_info()

    def run_gui(self, quiet=False) -> None:
        idle_ready = False

        while True:
            try:
                if not idle_ready:
                    try:
                        if not quiet:
                            print("""
 ⠀⠀⠀⠀⠀⠀⠀⠀⠀⠀⠀⠀⠀⠀⠀⠀⠀⠀⠀⠀⠀⠀⠀⠀⠀⠀⠀⠀⢀⡀⠀⠀⠀⠀⠀⠀⠀⠀⠀⠀⠀⠀⠀⠀⠀⠀⠀⠀⠀⠀⠀
 ⠀⠀⠀⠀⠀⠀⠀⠀⠀⠀⠀⠀⠀⠀⠀⠀⠀⠀⠀⠀⠀⠀⠀⢀⣤⣶⣿⣿⣿⣿⣿⣿⣶⣄⡀⠀⠀⠀⠀⠀⠀⠀⠀⠀⠀⠀⠀⠀⠀⠀⠀
 ⠀⠀⠀⠀⠀⠀⠀⠀⠀⠀⠀⠀⠀⠀⠀⠀⠀⠀⠀⠀⠀⢀⣾⣿⡿⠛⠉⠁⠀⠀⠈⠙⠻⣿⣿⣦⠀⠀⠀⠀⠀⠀⠀⠀⠀⠀⠀⠀⠀⠀⠀
 ⠀⠀⠀⠀⠀⠀⠀⠀⠀⠀⠀⠀⠀⠀⠀⠀⠀⠀⠀⠀⠀⠛⠛⠋⠀⠀⠀⠀⠀⠀⠀⠀⠀⠈⠻⣿⣷⣀⣀⣀⣀⡀⠀⠀⠀⠀⠀⠀⠀⠀⠀
 ⠀⠀⠀⠀⠀⠀⠀⠀⠀⢀⣀⣀⣀⣀⣀⣀⣀⣀⣀⣤⣤⣤⣤⣤⣤⣤⣤⣀⣀⠀⠀⠀⠀⠀⠀⢻⣿⣿⣿⡿⣿⣿⣷⣦⠀⠀⠀⠀⠀⠀⠀
 ⠀⠀⠀⠀⠀⠀⠀⠀⠀⢀⣀⣀⣀⣈⣉⣙⣛⣿⣿⣿⣿⣿⣿⣿⣿⡟⠛⠿⢿⣿⣷⣦⣄⠀⠀⠈⠛⠋⠀⠀⠀⠈⠻⣿⣷⠀⠀⠀⠀⠀⠀
 ⠀⠀⠀⠀⠀⠀⠀⠀⠀⢀⣀⣀⣈⣉⣿⣿⣿⣿⣿⣿⣿⣿⣿⣿⣿⣧⣀⣀⣀⣤⣿⣿⣿⣷⣦⡀⠀⠀⠀⠀⠀⠀⠀⣿⣿⣆⠀⠀⠀⠀⠀
 ⠀⠀⠀⠀⠀⠀⠀⠀⢀⣀⣬⣭⣿⣿⣿⣿⣿⣿⣿⣿⣿⣿⣿⣿⣿⣿⣿⣿⠿⠛⢛⣉⣉⣡⣄⠀⠀⠀⠀⠀⠀⠀⠀⠻⢿⣿⣿⣶⣄⠀⠀
 ⠀⠀⠀⠀⠀⠀⠀⠀⠀⢠⣾⣿⣿⣿⣿⣿⣿⣿⣿⣿⣿⣿⣿⣿⠟⠋⣁⣤⣶⡿⣿⣿⠉⠻⠏⠀⠀⠀⠀⠀⠀⠀⠀⠀⠀⠀⠙⢻⣿⣧⡀
 ⠀⠀⠀⠀⠀⠀⠀⠀⢠⣿⣿⣿⣿⣿⣿⣿⣿⣿⣿⣿⣿⠟⠋⣠⣶⣿⡟⠻⣿⠃⠈⠋⠀⠀⠀⠀⠀⠀⠀⠀⠀⠀⠀⠀⠀⠀⠀⠀⢹⣿⣧
 ⢀⣀⣤⣴⣶⣶⣶⣾⣿⣿⣿⣿⣿⣿⣿⣿⣿⣿⣿⠟⠁⢠⣾⣿⠉⠻⠇⠀⠀⠀⠀⠀⠀⠀⠀⠀⠀⠀⠀⠀⠀⠀⠀⠀⠀⠀⠀⠀⢸⣿⣿
 ⠉⠛⠿⢿⣿⣿⣿⣿⣿⣿⣿⣿⣿⣿⣿⣿⣿⡿⠁⠀⠀⠀⠀⠉⠀⠀⠀⠀⠀⠀⠀⠀⠀⠀⠀⠀⠀⠀⠀⠀⠀⠀⠀⠀⠀⠀⠀⠀⣸⣿⡟
 ⠀⠀⠀⠀⠉⣻⣿⣿⣿⣿⣿⣿⣿⣿⣿⣿⣿⡀⠀⠀⠀⠀⠀⠀⠀⠀⠀⠀⠀⠀⠀⠀⠀⠀⠀⠀⠀⠀⠀⠀⠀⠀⠀⠀⠀⠀⣠⣾⣿⡟⠁
 ⠀⠀⠀⢀⣾⣿⣿⣿⣿⣿⣿⣿⣿⣿⣿⣿⣿⣿⣦⣄⡀⠀⠀⠀⠀⠀⣴⣆⢀⣴⣆⠀⣼⣆⠀⠀⣶⣶⣶⣶⣶⣶⣶⣶⣾⣿⣿⠿⠋⠀⠀
 ⠀⠀⠀⣼⣿⣿⣿⠿⠛⠛⠛⠛⠛⠛⠛⠛⠛⠛⠛⠛⠛⠛⠓⠒⠒⠚⠛⠛⠛⠛⠛⠛⠛⠛⠀⠀⠉⠉⠉⠉⠉⠉⠉⠉⠉⠉⠀⠀⠀⠀⠀
 ⠀⠀⠀⣿⣿⠟⠁⠀⢸⣿⣿⣿⣿⣿⣿⣿⣶⡀⠀⢠⣾⣿⣿⣿⣿⣿⣿⣷⡄⠀⢀⣾⣿⣿⣿⣿⣿⣿⣷⣆⠀⢰⣿⣿⣿⠀⠀⠀⣿⣿⣿
 ⠀⠀⠀⠘⠁⠀⠀⠀⢸⣿⣿⡿⠛⠛⢻⣿⣿⡇⠀⢸⣿⣿⡿⠛⠛⢿⣿⣿⡇⠀⢸⣿⣿⡿⠛⠛⢻⣿⣿⣿⠀⢸⣿⣿⣿⠀⠀⠀⣿⣿⣿
 ⠀⠀⠀⠀⠀⠀⠀⠀⢸⣿⣿⡇⠀⠀⢸⣿⣿⡇⠀⢸⣿⣿⡇⠀⠀⢸⣿⣿⡇⠀⢸⣿⣿⡇⠀⠀⠸⠿⠿⠟⠀⢸⣿⣿⣿⠀⠀⠀⣿⣿⣿
 ⠀⠀⠀⠀⠀⠀⠀⠀⢸⣿⣿⡇⠀⠀⢸⣿⣿⡇⠀⢸⣿⣿⡇⠀⠀⢸⣿⣿⡇⠀⢸⣿⣿⡇⠀⠀⠀⠀⠀⠀⠀⢸⣿⣿⣿⠀⠀⠀⣿⣿⣿
 ⠀⠀⠀⠀⠀⠀⠀⠀⢸⣿⣿⣧⣤⣤⣼⣿⣿⡇⠀⢸⣿⣿⣧⣤⣤⣼⣿⣿⡇⠀⢸⣿⣿⡇⠀⠀⠀⠀⠀⠀⠀⢸⣿⣿⣿⠀⠀⠀⣿⣿⣿
 ⠀⠀⠀⠀⠀⠀⠀⠀⢸⣿⣿⣿⣿⣿⣿⣿⡿⠃⠀⢸⣿⣿⣿⣿⣿⣿⣿⣿⡇⠀⢸⣿⣿⡇⠀⠀⢀⣀⣀⣀⠀⢸⣿⣿⣿⠀⠀⠀⣿⣿⣿
 ⠀⠀⠀⠀⠀⠀⠀⠀⢸⣿⣿⡏⠉⠉⠉⠉⠀⠀⠀⢸⣿⣿⡏⠉⠉⢹⣿⣿⡇⠀⢸⣿⣿⣇⣀⣀⣸⣿⣿⣿⠀⢸⣿⣿⣿⣀⣀⣀⣿⣿⣿
 ⠀⠀⠀⠀⠀⠀⠀⠀⢸⣿⣿⡇⠀⠀⠀⠀⠀⠀⠀⢸⣿⣿⡇⠀⠀⢸⣿⣿⡇⠀⠸⣿⣿⣿⣿⣿⣿⣿⣿⡿⠀⠀⢿⣿⣿⣿⣿⣿⣿⣿⡟
 ⠀⠀⠀⠀⠀⠀⠀⠀⠘⠛⠛⠃⠀⠀⠀⠀⠀⠀⠀⠘⠛⠛⠃⠀⠀⠘⠛⠛⠃⠀⠀⠉⠛⠛⠛⠛⠛⠛⠋⠀⠀⠀⠀⠙⠛⠛⠛⠛⠛⠉⠀
""")
                        print(f"Version: {self.get_pacu_version()}")
                    except UnicodeEncodeError:
                        pass

                    set_sigint_handler(exit_text='\nA database must be created for Pacu to work properly.')
                    setup_database_if_not_present(settings.DATABASE_FILE_PATH)
                    set_sigint_handler(exit_text=None, value='SIGINT called')

                    self.database = get_database_connection(settings.DATABASE_CONNECTION_PATH)

                    migrations(self.database)

                    self.check_sessions()

                    self.initialize_tab_completion()
                    display_pacu_help()

                    idle_ready = True

                self.check_user_agent()
                self.idle()

            except (Exception, SystemExit) as exception_value:
                exception_type, _, tb = sys.exc_info()

                if exception_type == SystemExit:
                    if 'SIGINT called' in exception_value.args:
                        print('\nBye!')
                        return
                    else:
                        traceback_text = '\nTraceback (most recent call last):\n{}{}: {}\n\n'.format(
                            ''.join(traceback.format_tb(tb)), str(exception_type), str(exception_value)
                        )
                        session, global_data, local_data = get_data_from_traceback(tb)
                        self.log_error(
                            traceback_text,
                            exception_info='{}: {}\n\nPacu caught a SystemExit error. This may be due to incorrect module arguments received by argparse in '
                                           'the module itself. Check to see if any required arguments are not being received by the module when it '
                                           'executes.'.format(exception_type, exception_value),
                            session=session,
                            local_data=local_data,
                            global_data=global_data
                        )

                # Catch sqlalchemy error
                elif exception_type == exc.OperationalError:
                    traceback_text = '\nTraceback (most recent call last):\n{}{}: {}\n\n'.format(
                        ''.join(traceback.format_tb(tb)), str(exception_type), str(exception_value)
                    )
                    session, global_data, local_data = get_data_from_traceback(tb)
                    self.log_error(
                        traceback_text,
                        exception_info='{}: {}\n\nPacu database error. This could be caused by a recent update in Pacu\'s database\'s structure. If your Pacu '
                                       'has been updated recently, try removing your old db.sqlite3 database file.'.format(exception_type, exception_value),
                        session=session,
                        local_data=local_data,
                        global_data=global_data
                    )

                else:
                    traceback_text = '\nTraceback (most recent call last):\n{}{}: {}\n\n'.format(
                        ''.join(traceback.format_tb(tb)), str(exception_type), str(exception_value)
                    )
                    session, global_data, local_data = get_data_from_traceback(tb)
                    self.log_error(
                        traceback_text,
                        exception_info='{}: {}'.format(exception_type, exception_value),
                        session=session,
                        local_data=local_data,
                        global_data=global_data
                    )

                if not idle_ready:
                    print('Pacu is unable to start. Try backing up Pacu\'s sqlite.db file and deleting the old '
                          'version. If the error persists, try reinstalling Pacu in a new directory.')
                    return

    def run(self) -> None:
        setup_database_if_not_present(settings.DATABASE_FILE_PATH)
        parser = argparse.ArgumentParser()
        parser.add_argument('--session', required=False, default=None, help='<session name>', metavar='')
        parser.add_argument('--activate-session', action='store_true', help='activate session, use session arg to set session name')
        parser.add_argument('--new-session', required=False, default=None, help='<session name>', metavar='')
        parser.add_argument('--set-keys', required=False, default=None, help='alias, access id, secret key, token', metavar='')
        parser.add_argument('--import-keys', required=False, default=None, help='AWS profile name to import keys from', metavar='')
        parser.add_argument('--module-name', required=False, default=None, help='<module name>', metavar='')
        parser.add_argument('--data', required=False, default=None, help='<service name/all>', metavar='')
        parser.add_argument('--module-args', default=None, help='<--module-args=\'--regions us-east-1,us-east-1\'>', metavar='')
        parser.add_argument('--list-modules', action='store_true', help='List arguments')
        parser.add_argument('--pacu-help', action='store_true', help='List the Pacu help window')
        parser.add_argument('--module-info', action='store_true', help='Get information on a specific module, use --module-name')
        parser.add_argument('--exec', action='store_true', help='exec module')
        parser.add_argument('--set-regions', nargs='+', default=None, help='<region1 region2 ...> or <all> for all', metavar='')
        parser.add_argument('--whoami', action='store_true', help='Display information on current IAM user')
        parser.add_argument('--version', action='version', version=f'Pacu {self.get_pacu_version()}', help='Display Pacu version')
        parser.add_argument('-q', '--quiet', action='store_true', help='Do not print the banner on startup')
        args = parser.parse_args()

        if any([args.session, args.data, args.module_args, args.exec, args.set_regions, args.whoami, args.new_session, args.set_keys, args.activate_session]):
            if args.session is None and args.new_session is None:
                print('When running Pacu from the CLI, a session is necessary')
                exit()
            self.run_cli(args)
        elif any([args.list_modules, args.pacu_help, args.module_info]):
            self.run_cli(args)
        else:
            self.run_gui(args.quiet)

    def assume_role(self, role_arn: str):
        sts = self.get_boto3_client('sts')
        resp = sts.assume_role(
            RoleArn=role_arn,
            RoleSessionName='assume-role',
        )
        cur_key_name = self.get_active_session().name
        new_key_name = f"{cur_key_name}/{resp['AssumedRoleUser']['Arn']}"
        self.set_keys(
            key_alias=new_key_name,
            access_key_id=resp['Credentials']['AccessKeyId'],
            secret_access_key=resp['Credentials']['SecretAccessKey'],
            session_token=resp['Credentials']['SessionToken'],
        )
        self.swap_keys(new_key_name)


if __name__ == '__main__':
    Main().run()<|MERGE_RESOLUTION|>--- conflicted
+++ resolved
@@ -185,15 +185,9 @@
 class Main:
     COMMANDS = [
         'assume_role', 'aws', 'console', 'data', 'delete_session', 'exec', 'exit', 'export_keys', 'help',
-<<<<<<< HEAD
-        'import_keys', 'list', 'list_sessions', 'load_commands_file', 'ls', 'open_console', 'quit', 'regions',
-        'run', 'search', 'services', 'sessions', 'set_keys', 'set_regions', 'set_ua_suffix', 'swap_keys',
-        'swap_session', 'unset_ua_suffix', 'update_regions', 'use', 'whoami', 'debug'
-=======
-        'history', 'import_keys', 'list', 'list_sessions', 'load_commands_file', 'ls', 'open_console', 'quit',
-        'regions', 'run', 'search', 'services', 'sessions', 'set_keys', 'set_regions', 'set_ua_suffix',
-        'swap_keys', 'swap_session', 'unset_ua_suffix', 'update_regions', 'use', 'whoami'
->>>>>>> 6b458ffc
+        'history', 'import_keys', 'list', 'list_sessions', 'load_commands_file', 'ls', 'open_console', 'quit', 
+        'regions', 'run', 'search', 'services', 'sessions', 'set_keys', 'set_regions', 'set_ua_suffix', 
+        'swap_keys', 'swap_session', 'unset_ua_suffix', 'update_regions', 'use', 'whoami', 'debug'
     ]
 
     def __init__(self):
